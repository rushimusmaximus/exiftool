/**
 * Copyright 2011 The Buzz Media, LLC
 *
 * Licensed under the Apache License, Version 2.0 (the "License");
 * you may not use this file except in compliance with the License.
 * You may obtain a copy of the License at
 *
 *   http://www.apache.org/licenses/LICENSE-2.0
 *
 * Unless required by applicable law or agreed to in writing, software
 * distributed under the License is distributed on an "AS IS" BASIS,
 * WITHOUT WARRANTIES OR CONDITIONS OF ANY KIND, either express or implied.
 * See the License for the specific language governing permissions and
 * limitations under the License.
 */
package com.thebuzzmedia.exiftool;

import java.io.Closeable;
import java.io.File;
import java.io.FileWriter;
import java.io.IOException;
import java.nio.charset.Charset;
import java.util.ArrayList;
import java.util.Arrays;
import java.util.Collection;
import java.util.Collections;
import java.util.EnumSet;
import java.util.HashMap;
import java.util.HashSet;
import java.util.List;
import java.util.Map;
import java.util.Set;
import java.util.StringTokenizer;
import java.util.Timer;
import java.util.TimerTask;
import java.util.concurrent.atomic.AtomicBoolean;
import java.util.concurrent.locks.ReentrantLock;
import java.util.regex.Pattern;

import org.apache.commons.io.FilenameUtils;
import org.slf4j.Logger;
import org.slf4j.LoggerFactory;

import com.google.common.base.CharMatcher;

/**
 * Provide a Java-like interface to Phil Harvey's excellent, Perl-based <a
 * href="http://www.sno.phy.queensu.ca/~phil/exiftool">ExifTool</a>.
 * <p/>
 * Initial work done by "Riyad Kalla" software@thebuzzmedia.com.
 * <p/>
 * There are a number of other basic Java wrappers to ExifTool available online,
 * but most of them only abstract out the actual Java-external-process execution
 * logic and do no additional work to make integration with the external
 * ExifTool any easier or intuitive from the perspective of the Java application
 * written to make use of ExifTool.
 * <p/>
 * This class was written in order to make integration with ExifTool inside of a
 * Java application seamless and performant with the goal being that the
 * developer can treat ExifTool as if it were written in Java, garnering all of
 * the benefits with none of the added headache of managing an external native
 * process from Java.
 * <p/>
 * Phil Harvey's ExifTool is written in Perl and runs on all major platforms
 * (including Windows) so no portability issues are introduced into your
 * application by utilizing this class.
 * <h3>Usage</h3>
 * Assuming ExifTool is installed on the host system correctly and either in the
 * system path or pointed to by {@link #exifCmd}, using this class to
 * communicate with ExifTool is as simple as creating an instance (
 * <code>ExifTool tool = new ExifTool()</code>) and then making calls to
 * {@link #getImageMeta(File, Tag...)} or
 * {@link #getImageMeta(File, Format, Tag...)} with a list of {@link Tag}s you
 * want to pull values for from the given image.
 * <p/>
 * In this default mode methods will automatically start an external ExifTool
 * process to handle the request. After ExifTool has parsed the tag values from
 * the file, the external process exits and this class parses the result before
 * returning it to the caller.
 * <p/>
 * Results from calls to <code>getImageMeta</code> are returned in a {@link Map}
 * with the {@link Tag} values as the keys and {@link String} values for every
 * tag that had a value in the image file as the values. {@link Tag}s with no
 * value found in the image are omitted from the result map.
 * <p/>
 * While each {@link Tag} provides a hint at which format the resulting value
 * for that tag is returned as from ExifTool (see {@link Tag#getType()}), that
 * only applies to values returned with an output format of
 * {@link Format#NUMERIC} and it is ultimately up to the caller to decide how
 * best to parse or convert the returned values.
 * <p/>
 * The {@link Tag} Enum provides the {@link Tag#parseValue(String)} convenience
 * method for parsing given <code>String</code> values according to the Tag hint
 * automatically for you if that is what you plan on doing, otherwise feel free
 * to handle the return values anyway you want.
 * <h3>ExifTool -stay_open Support</h3>
 * ExifTool <a href=
 * "http://u88.n24.queensu.ca/exiftool/forum/index.php/topic,1402.msg12933.html#msg12933"
 * >8.36</a> added a new persistent-process feature that allows ExifTool to stay
 * running in a daemon mode and continue accepting commands via a file or stdin.
 * <p/>
 * This new mode is controlled via the <code>-stay_open True/False</code>
 * command line argument and in a busy system that is making thousands of calls
 * to ExifTool, can offer speed improvements of up to <strong>60x</strong> (yes,
 * really that much).
 * <p/>
 * This feature was added to ExifTool shortly after user <a
 * href="http://www.christian-etter.de/?p=458">Christian Etter discovered</a>
 * the overhead for starting up a new Perl interpreter each time ExifTool is
 * loaded accounts for roughly <a href=
 * "http://u88.n24.queensu.ca/exiftool/forum/index.php/topic,1402.msg6121.html#msg6121"
 * >98.4% of the total runtime</a>.
 * <p/>
 * Support for using ExifTool in daemon mode is enabled by passing
 * {@link Feature#STAY_OPEN} to the constructor of the class when creating an
 * instance of this class and then simply using the class as you normally would.
 * This class will manage a single ExifTool process running in daemon mode in
 * the background to service all future calls to the class.
 * <p/>
 * Because this feature requires ExifTool 8.36 or later, this class will
 * actually verify support for the feature in the version of ExifTool pointed at
 * by {@link #exifCmd} before successfully instantiating the class and will
 * notify you via an {@link UnsupportedFeatureException} if the native ExifTool
 * doesn't support the requested feature.
 * <p/>
 * In the event of an {@link UnsupportedFeatureException}, the caller can either
 * upgrade the native ExifTool upgrade to the version required or simply avoid
 * using that feature to work around the exception.
 * <h3>Automatic Resource Cleanup</h3>
 * When {@link Feature#STAY_OPEN} mode is used, there is the potential for
 * leaking both host OS processes (native 'exiftool' processes) as well as the
 * read/write streams used to communicate with it unless {@link #close()} is
 * called to clean them up when done. <strong>Fortunately</strong>, this class
 * provides an automatic cleanup mechanism that runs, by default, after 10mins
 * of inactivity to clean up those stray resources.
 * <p/>
 * The inactivity period can be controlled by modifying the
 * {@link #processCleanupDelay} system variable. A value of <code>0</code> or
 * less disabled the automatic cleanup process and requires you to cleanup
 * ExifTool instances on your own by calling {@link #close()} manually.
 * <p/>
 * Any class activity by way of calls to <code>getImageMeta</code> will always
 * reset the inactivity timer, so in a busy system the cleanup thread could
 * potentially never run, leaving the original host ExifTool process running
 * forever (which is fine).
 * <p/>
 * This design was chosen to help make using the class and not introducing
 * memory leaks and bugs into your code easier as well as making very inactive
 * instances of this class light weight while not in-use by cleaning up after
 * themselves.
 * <p/>
 * The only overhead incurred when opening the process back up is a 250-500ms
 * lag while launching the VM interpreter again on the first call (depending on
 * host machine speed and load).
 * <h3>Reusing a "closed" ExifTool Instance</h3>
 * If you or the cleanup thread have called {@link #close()} on an instance of
 * this class, cleaning up the host process and read/write streams, the instance
 * of this class can still be safely used. Any followup calls to
 * <code>getImageMeta</code> will simply re-instantiate all the required
 * resources necessary to service the call (honoring any {@link Feature}s set).
 * <p/>
 * This can be handy behavior to be aware of when writing scheduled processing
 * jobs that may wake up every hour and process thousands of pictures then go
 * back to sleep. In order for the process to execute as fast as possible, you
 * would want to use ExifTool in daemon mode (pass {@link Feature#STAY_OPEN} to
 * the constructor of this class) and when done, instead of {@link #close()}-ing
 * the instance of this class and throwing it out, you can keep the reference
 * around and re-use it again when the job executes again an hour later.
 * <h3>Performance</h3>
 * Extra care is taken to ensure minimal object creation or unnecessary CPU
 * overhead while communicating with the external process.
 * <p/>
 * {@link Pattern}s used to split the responses from the process are explicitly
 * compiled and reused, string concatenation is minimized, Tag name lookup is
 * done via a <code>static final</code> {@link Map} shared by all instances and
 * so on.
 * <p/>
 * Additionally, extra care is taken to utilize the most optimal code paths when
 * initiating and using the external process, for example, the
 * {@link ProcessBuilder#command(List)} method is used to avoid the copying of
 * array elements when {@link ProcessBuilder#command(String...)} is used and
 * avoiding the (hidden) use of {@link StringTokenizer} when
 * {@link Runtime#exec(String)} is called.
 * <p/>
 * All of this effort was done to ensure that imgscalr and its supporting
 * classes continue to provide best-of-breed performance and memory utilization
 * in long running/high performance environments (e.g. web applications).
 * <h3>Thread Safety</h3>
 * Instances of this class are <strong>not</strong> Thread-safe. Both the
 * instance of this class and external ExifTool process maintain state specific
 * to the current operation. Use of instances of this class need to be
 * synchronized using an external mechanism or in a highly threaded environment
 * (e.g. web application), instances of this class can be used along with
 * {@link ThreadLocal}s to ensure Thread-safe, highly parallel use.
 * <h3>Why ExifTool?</h3>
 * <a href="http://www.sno.phy.queensu.ca/~phil/exiftool">ExifTool</a> is
 * written in Perl and requires an external process call from Java to make use
 * of.
 * <p/>
 * While this would normally preclude a piece of software from inclusion into
 * the imgscalr library (more complex integration), there is no other image
 * metadata piece of software available as robust, complete and well-tested as
 * ExifTool. In addition, ExifTool already runs on all major platforms
 * (including Windows), so there was not a lack of portability introduced by
 * providing an integration for it.
 * <p/>
 * Allowing it to be used from Java is a boon to any Java project that needs the
 * ability to read/write image-metadata from almost <a
 * href="http://www.sno.phy.queensu.ca/~phil/exiftool/#supported">any image or
 * video file</a> format.
 * <h3>Alternatives</h3>
 * If integration with an external Perl process is something your app cannot do
 * and you still need image metadata-extraction capability, Drew Noakes has
 * written the 2nd most robust image metadata library I have come across: <a
 * href="http://drewnoakes.com/drewnoakes.com/code/exif/">Metadata Extractor</a>
 * that you might want to look at.
 * 
 * @author Riyad Kalla (software@thebuzzmedia.com)
 * @since 1.1
 */
public class ExifTool implements ExifToolService, AutoCloseable {

	private static final String ENV_EXIF_TOOL_PATH = "exiftool.path";
	private static final String ENV_EXIF_TOOL_PROCESSCLEANUPDELAY = "exiftool.processCleanupDelay";
	private static final long DEFAULT_PROCESS_CLEANUP_DELAY = 0;

	/**
	 * Name used to identify the (optional) cleanup {@link Thread}.
	 * <p/>
	 * This is only provided to make debugging and profiling easier for
	 * implementers making use of this class such that the resources this class
	 * creates and uses (i.e. Threads) are readily identifiable in a running VM.
	 * <p/>
	 * Default value is "<code>ExifTool Cleanup Thread</code>".
	 */
	static final String CLEANUP_THREAD_NAME = "ExifTool Cleanup Thread";

	/**
	 * Compiled {@link Pattern} of ": " used to split compact output from
	 * ExifTool evenly into name/value pairs.
	 */
	static final Pattern TAG_VALUE_PATTERN = Pattern.compile("\\s*:\\s*");
	static final String STREAM_CLOSED_MESSAGE = "Stream closed";

	static Logger log = LoggerFactory.getLogger(ExifTool.class);

	/**
	 * The absolute path to the ExifTool executable on the host system running
	 * this class as defined by the "<code>exiftool.path</code>" system
	 * property.
	 * <p/>
	 * If ExifTool is on your system path and running the command "exiftool"
	 * successfully executes it, leaving this value unchanged will work fine on
	 * any platform. If the ExifTool executable is named something else or not
	 * in the system path, then this property will need to be set to point at it
	 * before using this class.
	 * <p/>
	 * This system property can be set on startup with:<br/>
	 * <code>
	 * -Dexiftool.path=/path/to/exiftool
	 * </code> or by calling {@link System#setProperty(String, String)} before
	 * this class is loaded.
	 * <p/>
	 * On Windows be sure to double-escape the path to the tool, for example:
	 * <code>
	 * -Dexiftool.path=C:\\Tools\\exiftool.exe
	 * </code>
	 * <p/>
	 * Default value is "<code>exiftool</code>".
	 * <h3>Relative Paths</h3>
	 * Relative path values (e.g. "bin/tools/exiftool") are executed with
	 * relation to the base directory the VM process was started in. Essentially
	 * the directory that <code>new File(".").getAbsolutePath()</code> points at
	 * during runtime.
	 */
	private final String exifCmd;

	/**
	 * Interval (in milliseconds) of inactivity before the cleanup thread wakes
	 * up and cleans up the daemon ExifTool process and the read/write streams
	 * used to communicate with it when the {@link Feature#STAY_OPEN} feature is
	 * used.
	 * <p/>
	 * Ever time a call to <code>getImageMeta</code> is processed, the timer
	 * keeping track of cleanup is reset; more specifically, this class has to
	 * experience no activity for this duration of time before the cleanup
	 * process is fired up and cleans up the host OS process and the stream
	 * resources.
	 * <p/>
	 * Any subsequent calls to <code>getImageMeta</code> after a cleanup simply
	 * re-initializes the resources.
	 * <p/>
	 * This system property can be set on startup with:<br/>
	 * <code>
	 * -Dexiftool.processCleanupDelay=600000
	 * </code> or by calling {@link System#setProperty(String, String)} before
	 * this class is loaded.
	 * <p/>
	 * Setting this value to 0 disables the automatic cleanup thread completely
	 * and the caller will need to manually cleanup the external ExifTool
	 * process and read/write streams by calling {@link #close()}.
	 * <p/>
	 * Default value is <code>600,000</code> (10 minutes).
	 */
	private final long processCleanupDelay;

	private final Map<Feature, Boolean> featureSupportedMap = new HashMap<Feature, Boolean>();
	private final Set<Feature> featureSet = EnumSet.noneOf(Feature.class);
	private final ReentrantLock lock = new ReentrantLock();
	private final VersionNumber exifVersion;
	private final Timer cleanupTimer;
	private TimerTask currentCleanupTask = null;
	private AtomicBoolean shuttingDown = new AtomicBoolean(false);
	private volatile ExifProcess process;
	private final Charset charset;
	/**
	 * Limits the amount of time (in mills) an exif operation can take. Setting
	 * value to greater than 0 to enable.
	 */
	private final int timeoutWhenKeepAlive;
	private static final int DEFAULT_TIMEOUT_WHEN_KEEP_ALIVE = 0;

	public ExifTool() {
		this((Feature[]) null);
	}

	/**
	 * In this constructor, exifToolPath and processCleanupDelay are gotten from
	 * system properties exiftool.path and exiftool.processCleanupDelay.
	 * processCleanupDelay is optional. If not found, the default is used.
	 */
	public ExifTool(Feature... features) {
		this(DEFAULT_TIMEOUT_WHEN_KEEP_ALIVE, features);
	}

	public ExifTool(int timeoutWhenKeepAliveInMillis, Feature... features) {
		this(System.getProperty(ENV_EXIF_TOOL_PATH, "exiftool"), Long.getLong(
				ENV_EXIF_TOOL_PROCESSCLEANUPDELAY,
				DEFAULT_PROCESS_CLEANUP_DELAY), timeoutWhenKeepAliveInMillis,
				features);
	}

	public ExifTool(String exifToolPath) {
		this(exifToolPath, DEFAULT_PROCESS_CLEANUP_DELAY,
				DEFAULT_TIMEOUT_WHEN_KEEP_ALIVE, (Feature[]) null);
	}

	public ExifTool(String exifToolPath, Feature... features) {
		this(exifToolPath, DEFAULT_PROCESS_CLEANUP_DELAY,
				DEFAULT_TIMEOUT_WHEN_KEEP_ALIVE, features);
	}

	public ExifTool(String exifCmd, long processCleanupDelay,
			int timeoutWhenKeepAliveInMillis, Feature... features) {
		this.exifCmd = exifCmd;
		this.processCleanupDelay = processCleanupDelay;
		this.exifVersion = ExifProcess.readVersion(exifCmd);
		this.timeoutWhenKeepAlive = timeoutWhenKeepAliveInMillis;
		if (features != null && features.length > 0) {
			for (Feature feature : features) {
				if (!feature.isSupported(exifVersion)) {
					throw new UnsupportedFeatureException(feature);
				}
				this.featureSet.add(feature);
				this.featureSupportedMap.put(feature, true);
			}
		}

		/*
		 * Now that initialization is done, init the cleanup timer if we are
		 * using STAY_OPEN and the delay time set is non-zero.
		 */
		if (isFeatureEnabled(Feature.STAY_OPEN)) {
			cleanupTimer = new Timer(CLEANUP_THREAD_NAME, true);
		} else {
			cleanupTimer = null;
		}
		charset = computeDefaultCharset(Arrays.asList(features));
	}

	/**
	 * Used to determine if the given {@link Feature} is supported by the
	 * underlying native install of ExifTool pointed at by {@link #exifCmd}.
	 * <p/>
	 * If support for the given feature has not been checked for yet, this
	 * method will automatically call out to ExifTool and ensure the requested
	 * feature is supported in the current local install.
	 * <p/>
	 * The external call to ExifTool to confirm feature support is only ever
	 * done once per JVM session and stored in a <code>static final</code>
	 * {@link Map} that all instances of this class share.
	 * 
	 * @param feature
	 *            The feature to check support for in the underlying ExifTool
	 *            install.
	 * 
	 * @return <code>true</code> if support for the given {@link Feature} was
	 *         confirmed to work with the currently installed ExifTool or
	 *         <code>false</code> if it is not supported.
	 * 
	 * @throws IllegalArgumentException
	 *             if <code>feature</code> is <code>null</code>.
	 * @throws RuntimeException
	 *             if any exception occurs while attempting to start the
	 *             external ExifTool process to verify feature support.
	 */
	@Override
	public boolean isFeatureSupported(Feature feature) throws RuntimeException {
		if (feature == null) {
			throw new IllegalArgumentException("feature cannot be null");
		}

		Boolean supported = featureSupportedMap.get(feature);

		/*
		 * If there is no Boolean flag for the feature, support for it hasn't
		 * been checked yet with the native ExifTool install, so we need to do
		 * that.
		 */
		if (supported == null) {
			log.debug("Support for feature %s has not been checked yet, checking...");
			supported = feature.isSupported(exifVersion);
			featureSupportedMap.put(feature, supported);
		}

		return supported;
	}

	/**
	 * Used to startup the external ExifTool process and open the read/write
	 * streams used to communicate with it when {@link Feature#STAY_OPEN} is
	 * enabled. This method has no effect if the stay open feature is not
	 * enabled.
	 */
	@Override
	public void startup() {
		if (featureSet.contains(Feature.STAY_OPEN)) {
			shuttingDown.set(false);
			ensureProcessRunning();
		}
	}

	private void ensureProcessRunning() {
		if (process == null || process.isClosed()) {
			synchronized (this) {
				if (process == null || process.isClosed()) {
					log.debug("Starting daemon ExifTool process and creating read/write streams (this only happens once)...");
					process = ExifProcess.startup(exifCmd, charset);
				}
			}
		}
		if (processCleanupDelay > 0) {
			synchronized (this) {
				if (currentCleanupTask != null) {
					currentCleanupTask.cancel();
					currentCleanupTask = null;
				}
				currentCleanupTask = new TimerTask() {
					@Override
					public void run() {
						log.info("Auto cleanup task running...");
						process.close();
					}
				};
				cleanupTimer.schedule(currentCleanupTask, processCleanupDelay);
			}
		}
	}

	/**
	 * This is same as {@link #close()}, added for consistency with
	 * {@link #startup()}
	 */
<<<<<<< HEAD
	@Override
	public void shutdown() {
		close();
=======
	public enum Tag {
		ISO("ISO", Integer.class), APERTURE("ApertureValue", Double.class), WHITE_BALANCE(
				"WhiteBalance", Integer.class), CONTRAST("Contrast",
				Integer.class), SATURATION("Saturation", Integer.class), SHARPNESS(
				"Sharpness", Integer.class), SHUTTER_SPEED("ShutterSpeedValue",
				Double.class), DIGITAL_ZOOM_RATIO("DigitalZoomRatio",
				Double.class), IMAGE_WIDTH("ImageWidth", Integer.class), IMAGE_HEIGHT(
				"ImageHeight", Integer.class), X_RESOLUTION("XResolution",
				Double.class), Y_RESOLUTION("YResolution", Double.class), FLASH(
				"Flash", Integer.class), METERING_MODE("MeteringMode",
				Integer.class), FOCAL_LENGTH("FocalLength", Double.class), FOCAL_LENGTH_35MM(
				"FocalLengthIn35mmFormat", Integer.class), EXPOSURE_TIME(
				"ExposureTime", Double.class), EXPOSURE_COMPENSATION(
				"ExposureCompensation", Double.class), EXPOSURE_PROGRAM(
				"ExposureProgram", Integer.class), ORIENTATION("Orientation",
				Integer.class), COLOR_SPACE("ColorSpace", Integer.class), SENSING_METHOD(
				"SensingMethod", Integer.class), SOFTWARE("Software",
				String.class), MAKE("Make", String.class), MODEL("Model",
				String.class), LENS_MAKE("LensMake", String.class), LENS_MODEL(
				"LensModel", String.class), OWNER_NAME("OwnerName",
				String.class), TITLE("XPTitle", String.class), AUTHOR(
				"XPAuthor", String.class), SUBJECT("XPSubject", String.class), KEYWORDS(
				"XPKeywords", String.class), COMMENT("XPComment", String.class), RATING(
				"Rating", Integer.class), RATING_PERCENT("RatingPercent",
				Integer.class), DATE_TIME_ORIGINAL("DateTimeOriginal",
				String.class), CREATION_DATE("CreationDate", String.class), GPS_LATITUDE(
				"GPSLatitude", Double.class), GPS_LATITUDE_REF(
				"GPSLatitudeRef", String.class), GPS_LONGITUDE("GPSLongitude",
				Double.class), GPS_LONGITUDE_REF("GPSLongitudeRef",
				String.class), GPS_ALTITUDE("GPSAltitude", Double.class), GPS_ALTITUDE_REF(
				"GPSAltitudeRef", Integer.class), GPS_SPEED("GPSSpeed",
				Double.class), GPS_SPEED_REF("GPSSpeedRef", String.class), GPS_PROCESS_METHOD(
				"GPSProcessingMethod", String.class), GPS_BEARING(
				"GPSDestBearing", Double.class), GPS_BEARING_REF(
				"GPSDestBearingRef", String.class), GPS_TIMESTAMP(
				"GPSTimeStamp", String.class), ROTATION("Rotation",Integer.class),
				EXIF_VERSION("ExifVersion",String.class), LENS_ID("LensID",String.class),
				COPYRIGHT("Copyright", String.class), ARTIST("Artist", String.class),
                SUB_SEC_TIME_ORIGINAL("SubSecTimeOriginal", Integer.class),
                SUB_SEC_DATE_TIME_ORIGINAL("SubSecDateTimeOriginal", Integer.class),
                OBJECT_NAME("ObjectName", String.class), CAPTION_ABSTRACT("Caption-Abstract",
                String.class), CREATOR("Creator", String.class), IPTC_KEYWORDS("Keywords",
                String.class), COPYRIGHT_NOTICE("CopyrightNotice", String.class),
                FILE_TYPE("FileType", String.class), AVG_BITRATE("AvgBitrate", String.class),
                MIME_TYPE("MIMEType", String.class),COMMENTS("Comment", String.class),
                CREATE_DATE("CreateDate", Integer.class),
                CONTENT_CREATION_DATE("ContentCreateDate", Integer.class);

		private static final Map<String, Tag> TAG_LOOKUP_MAP;

		/**
		 * Initializer used to init the <code>static final</code> tag/name
		 * lookup map used by all instances of this class.
		 */
		static {
			Tag[] values = Tag.values();
			TAG_LOOKUP_MAP = new HashMap<String, ExifTool.Tag>(
					values.length * 3);

			for (int i = 0; i < values.length; i++) {
				Tag tag = values[i];
				TAG_LOOKUP_MAP.put(tag.name, tag);
			}
		}

		/**
		 * Used to get the {@link Tag} identified by the given, case-sensitive,
		 * tag name.
		 * 
		 * @param name
		 *            The case-sensitive name of the tag that will be searched
		 *            for.
		 * 
		 * @return the {@link Tag} identified by the given, case-sensitive, tag
		 *         name or <code>null</code> if one couldn't be found.
		 */
		public static Tag forName(String name) {
			return TAG_LOOKUP_MAP.get(name);
		}

		/**
		 * Convenience method used to convert the given string Tag value
		 * (returned from the external ExifTool process) into the type described
		 * by the associated {@link Tag}.
		 * 
		 * @param <T>
		 *            The type of the returned value.
		 * @param tag
		 *            The {@link Tag} whose value this is. The tag's type hint
		 *            will be queried to determine how to convert this string
		 *            value.
		 * @param value
		 *            The {@link String} representation of the tag's value as
		 *            parsed from the image.
		 * 
		 * @return the given string value converted to a native Java type (e.g.
		 *         Integer, Double, etc.).
		 * 
		 * @throws IllegalArgumentException
		 *             if <code>tag</code> is <code>null</code>.
		 * @throws NumberFormatException
		 *             if any exception occurs while trying to parse the given
		 *             <code>value</code> to any of the supported numeric types
		 *             in Java via calls to the respective <code>parseXXX</code>
		 *             methods defined on all the numeric wrapper classes (e.g.
		 *             {@link Integer#parseInt(String)} ,
		 *             {@link Double#parseDouble(String)} and so on).
		 * @throws ClassCastException
		 *             if the type defined by <code>T</code> is incompatible
		 *             with the type defined by {@link Tag#getType()} returned
		 *             by the <code>tag</code> argument passed in. This class
		 *             performs an implicit/unchecked cast to the type
		 *             <code>T</code> before returning the parsed result of the
		 *             type indicated by {@link Tag#getType()}. If the types do
		 *             not match, a <code>ClassCastException</code> will be
		 *             generated by the VM.
		 */
		@SuppressWarnings("unchecked")
		public static <T> T parseValue(Tag tag, String value)
				throws IllegalArgumentException, NumberFormatException {
			if (tag == null)
				throw new IllegalArgumentException("tag cannot be null");

			T result = null;

			// Check that there is work to do first.
			if (value != null) {
				Class<?> type = tag.type;

				if (Boolean.class.isAssignableFrom(type))
					result = (T) Boolean.valueOf(value);
				else if (Byte.class.isAssignableFrom(type))
					result = (T) Byte.valueOf(Byte.parseByte(value));
				else if (Integer.class.isAssignableFrom(type))
					result = (T) Integer.valueOf(Integer.parseInt(value));
				else if (Short.class.isAssignableFrom(type))
					result = (T) Short.valueOf(Short.parseShort(value));
				else if (Long.class.isAssignableFrom(type))
					result = (T) Long.valueOf(Long.parseLong(value));
				else if (Float.class.isAssignableFrom(type))
					result = (T) Float.valueOf(Float.parseFloat(value));
				else if (Double.class.isAssignableFrom(type))
					result = (T) Double.valueOf(Double.parseDouble(value));
				else if (Character.class.isAssignableFrom(type))
					result = (T) Character.valueOf(value.charAt(0));
				else if (String.class.isAssignableFrom(type))
					result = (T) value;
			}

			return result;
		}

		/**
		 * Used to get the name of the tag (e.g. "Orientation", "ISO", etc.).
		 * 
		 * @return the name of the tag (e.g. "Orientation", "ISO", etc.).
		 */
		public String getName() {
			return name;
		}

		/**
		 * Used to get a hint for the native type of this tag's value as
		 * specified by Phil Harvey's <a href=
		 * "http://www.sno.phy.queensu.ca/~phil/exiftool/TagNames/index.html"
		 * >ExifTool Tag Guide</a>.
		 * 
		 * @return a hint for the native type of this tag's value.
		 */
		public Class<?> getType() {
			return type;
		}

		private String name;
		private Class<?> type;

		private Tag(String name, Class<?> type) {
			this.name = name;
			this.type = type;
		}
	}

	private Timer cleanupTimer;
	private TimerTask currentCleanupTask;

	private IOStream streams;
	private List<String> args;

	private Set<Feature> featureSet;

	public ExifTool() {
		this((Feature[]) null);
	}

	public ExifTool(Feature... features) throws UnsupportedFeatureException {
		featureSet = new HashSet<ExifTool.Feature>();

		if (features != null && features.length > 0) {
			/*
			 * Process all features to ensure we checked them for support in the
			 * installed version of ExifTool. If the feature has already been
			 * checked before, this method will return immediately.
			 */
			checkFeatureSupport(features);

			/*
			 * Now we need to verify that all the features requested for this
			 * instance of ExifTool to use WERE supported after all.
			 */
			for (int i = 0; i < features.length; i++) {
				Feature f = features[i];

				/*
				 * If the Feature was supported, record it in the local
				 * featureSet so this instance knows what features are being
				 * turned on by the caller.
				 * 
				 * If the Feature was not supported, throw an exception
				 * reporting it to the caller so they know it cannot be used.
				 */
				if (FEATURE_SUPPORT_MAP.get(f).booleanValue())
					featureSet.add(f);
				else
					throw new UnsupportedFeatureException(f);
			}
		}

		args = new ArrayList<String>(64);

		/*
		 * Now that initialization is done, init the cleanup timer if we are
		 * using STAY_OPEN and the delay time set is non-zero.
		 */
		if (isFeatureEnabled(Feature.STAY_OPEN) && PROCESS_CLEANUP_DELAY > 0) {
			this.cleanupTimer = new Timer(CLEANUP_THREAD_NAME, true);

			// Start the first cleanup task counting down.
			resetCleanupTask();
		}
>>>>>>> b9a9d1e8
	}

	/**
	 * Used to shutdown the external ExifTool process and close the read/write
	 * streams used to communicate with it when {@link Feature#STAY_OPEN} is
	 * enabled.
	 * <p/>
	 * <strong>NOTE</strong>: Calling this method does not preclude this
	 * instance of {@link ExifTool} from being re-used, it merely disposes of
	 * the native and internal resources until the next call to
	 * <code>getImageMeta</code> causes them to be re-instantiated.
	 * <p/>
	 * The cleanup thread will automatically call this after an interval of
	 * inactivity defined by {@link #processCleanupDelay}.
	 * <p/>
	 * Calling this method on an instance of this class without
	 * {@link Feature#STAY_OPEN} support enabled has no effect.
	 */
	@Override
	public synchronized void close() {
		shuttingDown.set(true);
		if (process != null) {
			process.close();
		}
		if (currentCleanupTask != null) {
			currentCleanupTask.cancel();
			currentCleanupTask = null;
		}
	}

	@Override
	public boolean isStayOpen() {
		return featureSet.contains(Feature.STAY_OPEN);
	}

	/**
	 * For {@link ExifTool} instances with {@link Feature#STAY_OPEN} support
	 * enabled, this method is used to determine if there is currently a running
	 * ExifTool process associated with this class.
	 * <p/>
	 * Any dependent processes and streams can be shutdown using
	 * {@link #close()} and this class will automatically re-create them on the
	 * next call to <code>getImageMeta</code> if necessary.
	 * 
	 * @return <code>true</code> if there is an external ExifTool process in
	 *         daemon mode associated with this class utilizing the
	 *         {@link Feature#STAY_OPEN} feature, otherwise returns
	 *         <code>false</code>.
	 */
	@Override
	public boolean isRunning() {
		return process != null && !process.isClosed();
	}

	/**
	 * Used to determine if the given {@link Feature} has been enabled for this
	 * particular instance of {@link ExifTool}.
	 * <p/>
	 * This method is different from {@link #isFeatureSupported(Feature)}, which
	 * checks if the given feature is supported by the underlying ExifTool
	 * install where as this method tells the caller if the given feature has
	 * been enabled for use in this particular instance.
	 * 
	 * @param feature
	 *            The feature to check if it has been enabled for us or not on
	 *            this instance.
	 * 
	 * @return <code>true</code> if the given {@link Feature} is currently
	 *         enabled on this instance of {@link ExifTool}, otherwise returns
	 *         <code>false</code>.
	 * 
	 * @throws IllegalArgumentException
	 *             if <code>feature</code> is <code>null</code>.
	 */
	@Override
	public boolean isFeatureEnabled(Feature feature)
			throws IllegalArgumentException {
		if (feature == null) {
			throw new IllegalArgumentException("feature cannot be null");
		}
		return featureSet.contains(feature);
	}

	@Override
	public Map<MetadataTag, String> getImageMeta(File image,
			MetadataTag... tags) throws IllegalArgumentException,
			SecurityException, IOException {
		return getImageMeta(image, Format.NUMERIC, tags);
	}

	@Override
	public Map<MetadataTag, String> getImageMeta(File image, Format format,
			MetadataTag... tags) throws IllegalArgumentException,
			SecurityException, IOException {
		if (tags == null) {
			tags = new MetadataTag[0];
		}
		String[] stringTags = new String[tags.length];
		int i = 0;
		for (MetadataTag tag : tags) {
			stringTags[i++] = tag.getKey();
		}
		Map<String, String> result = getImageMeta(image, format, true,
				stringTags);
		ReadOptions readOptions = new ReadOptions().withConvertTypes(true)
				.withNumericOutput(format.equals(Format.NUMERIC));
		return (Map) ExifToolNew.convertToMetadataTags(readOptions, result,
				tags);
		// map only known values?
		// return Tag.toTagMap(result);
	}

	@Override
	public Map<String, String> getImageMeta(File image, Format format,
			TagGroup... tags) throws IllegalArgumentException,
			SecurityException, IOException {
		if (tags == null) {
			tags = new TagGroup[0];
		}
		String[] stringTags = new String[tags.length];
		int i = 0;
		for (TagGroup tag : tags) {
			stringTags[i++] = tag.getValue();
		}
		return getImageMeta(image, format, false, stringTags);
	}

	public Map<String, String> getImageMeta(final File image,
			final Format format, final boolean suppressDuplicates,
			String... tags) throws IllegalArgumentException, SecurityException,
			IOException {

		// Validate input and create Arg Array
		final boolean stayOpen = featureSet.contains(Feature.STAY_OPEN);
		if (tags == null) {
			tags = new String[0];
		}
		List<String> args = new ArrayList<String>(tags.length + 4);
		if (format == null) {
			throw new IllegalArgumentException("format cannot be null");
		} else if (format == Format.NUMERIC) {
			args.add("-n"); // numeric output
		}
		if (!suppressDuplicates) {
			args.add("-a"); // suppress duplicates
		}
		args.add("-S"); // compact output
		for (String tag : tags) {
			args.add("-" + tag);
		}
		if (image == null) {
			throw new IllegalArgumentException(
					"image cannot be null and must be a valid stream of image data.");
		}
		if (!image.canRead()) {
			throw new SecurityException(
					"Unable to read the given image ["
							+ image.getAbsolutePath()
							+ "], ensure that the image exists at the given path and that the executing Java process has permissions to read it.");
		}
		args.add(getAbsoluteFileName(image));

		// start process
		long startTime = System.currentTimeMillis();
		log.debug(String.format("Querying %d tags from image: %s", tags.length,
				image.getAbsolutePath()));
		/*
		 * Using ExifTool in daemon mode (-stay_open True) executes different
		 * code paths below. So establish the flag for this once and it is
		 * reused a multitude of times later in this method to figure out where
		 * to branch to.
		 */
		Map<String, String> resultMap;
		if (stayOpen) {
			log.debug("Using ExifTool in daemon mode (-stay_open True)...");
			resultMap = processStayOpen(args);
		} else {
			log.debug("Using ExifTool in non-daemon mode (-stay_open False)...");
			resultMap = ExifProcess.executeToResults(exifCmd, args, charset);
		}

		// Print out how long the call to external ExifTool process took.
		if (log.isDebugEnabled()) {
			log.debug(String
					.format("Image Meta Processed in %d ms [queried %d tags and found %d values]",
							(System.currentTimeMillis() - startTime),
							tags.length, resultMap.size()));
		}

		return resultMap;
	}
	public String getAbsoluteFileName(File file){
		if(!CharMatcher.ASCII.matchesAllOf(file.getAbsolutePath()) && featureSet.contains(Feature.WINDOWS))
			return getMSDOSName(file);
		else
			return file.getAbsolutePath();
	}

	/**
	 * There is a bug that prevents exiftool to read unicode file names. We can get the windows filename if necessary with getMSDOSName
	 * @link(http://perlmaven.com/unicode-filename-support-suggested-solution)
	 * @link(http://stackoverflow.com/questions/18893284/how-to-get-short-filenames-in-windows-using-java)
	 */
	public static String getMSDOSName(File file) {
		try {
			String path = getAbsolutePath(file);
			Process process = Runtime.getRuntime().exec(
					"cmd /c for %I in (\""
							+ file.getAbsolutePath()
							+ "\") do @echo %~fsI");
			process.waitFor();
			byte[] data = new byte[65536];
			int size = process.getInputStream().read(data);
			if (size > 0)
				path = new String(data, 0, size).replaceAll("\\r\\n", "");
			return path;
		} catch (IOException e) {
			throw new RuntimeException(e);
		} catch (InterruptedException e) {
			throw new RuntimeException(e);
		}
	}

	public static String getAbsolutePath(File file) throws IOException {
		String path = file.getAbsolutePath();
		if (file.exists() == false)
			file = new File(path);
		path = file.getCanonicalPath();
		if (file.isDirectory() && (path.endsWith(File.separator) == false))
			path += File.separator;
		return path;
	}

	@Override
	public <T> void addImageMetadata(File image, Map<T, Object> values)
			throws IOException {
		// public void addImageMetadata(File image, Map<Tag, Object> values)
		// throws IOException {

		if (image == null) {
			throw new IllegalArgumentException(
					"image cannot be null and must be a valid stream of image data.");
		}
		if (values == null || values.isEmpty()) {
			throw new IllegalArgumentException(
					"values cannot be null and must contain 1 or more tag to value mappings");
		}

		if (!image.canWrite()) {
			throw new SecurityException(
					"Unable to write the given image ["
							+ image.getAbsolutePath()
							+ "], ensure that the image exists at the given path and that the executing Java process has permissions to write to it.");
		}

		log.info("Adding Tags {} to {}", values, image.getAbsolutePath());

		// start process
		long startTime = System.currentTimeMillis();

		execute(null, image, values);

		// Print out how long the call to external ExifTool process took.
		if (log.isDebugEnabled()) {
			log.debug(String.format(
					"Image Meta Processed in %d ms [added %d tags]",
					(System.currentTimeMillis() - startTime), values.size()));
		}
	}

	private <T> void execute(WriteOptions options, File image,
			Map<T, Object> values) throws IOException {
		final boolean stayOpen = featureSet.contains(Feature.STAY_OPEN);
		Map<String, String> resultMap;
		if (stayOpen) {
			log.debug("Using ExifTool in daemon mode (-stay_open True)...");
			resultMap = processStayOpen(createCommandList(
					image.getAbsolutePath(), values, stayOpen));
		} else {
			log.debug("Using ExifTool in non-daemon mode (-stay_open False)...");
			resultMap = ExifProcess
					.executeToResults(
							exifCmd,
							createCommandList(image.getAbsolutePath(), values,
									stayOpen), charset);
		}
	}

	private <T> List<String> createCommandList(String filename,
			Map<T, Object> values, boolean stayOpen) {

		List<String> args = new ArrayList<String>(64);

		for (Map.Entry<T, Object> entry : values.entrySet()) {
			// works only for Tags
			Tag tag = (Tag) entry.getKey();
			Object value = entry.getValue();

			StringBuilder arg = new StringBuilder();
			arg.append("-").append(tag.getKey());
			if (value instanceof Number) {
				arg.append("#");
			}
			arg.append("=");
			if (value != null) {
				// if (value instanceof String && !stayOpen) {
				// arg.append("\"").append(value.toString()).append("\"");
				// } else {
				arg.append(value.toString());
				// }
			}
			args.add(arg.toString());

		}

		args.add(filename);
		return args;

	}

	/**
	 * extract image metadata to exiftool's internal xml format.
	 * 
	 * @param input
	 *            the input file
	 * @return command output as xml string
	 * @throws IOException
	 *             Signals that an I/O exception has occurred.
	 */
	@Override
	public String getImageMetadataXml(File input, boolean includeBinary)
			throws IOException {
		List<String> args = new ArrayList<String>();
		args.add("-X");
		if (includeBinary)
			args.add("-b");
		args.add(input.getAbsolutePath());

		return ExifProcess.executeToString(exifCmd, args, charset);
	}

	/**
	 * extract image metadata to exiftool's internal xml format.
	 * 
	 * @param input
	 *            the input file
	 * @param output
	 *            the output file
	 * @throws IOException
	 *             Signals that an I/O exception has occurred.
	 */
	@Override
	public void getImageMetadataXml(File input, File output,
			boolean includeBinary) throws IOException {

		String result = getImageMetadataXml(input, includeBinary);

		try (FileWriter w = new FileWriter(output)) {
			w.write(result);
		}
	}

	/**
	 * output icc profile from input to output.
	 * 
	 * @param input
	 *            the input file
	 * @param output
	 *            the output file for icc data
	 * @return the command result from standard output e.g.
	 *         "1 output files created"
	 * @throws IOException
	 *             Signals that an I/O exception has occurred.
	 */
	@Override
	public String extractImageIccProfile(File input, File output)
			throws IOException {

		List<String> args = new ArrayList<String>();
		args.add("-icc_profile");
		args.add(input.getAbsolutePath());

		args.add("-o");
		args.add(output.getAbsolutePath());

		return ExifProcess.executeToString(exifCmd, args, charset);
	}

	/**
	 * Extract thumbnail from the given tag.
	 * 
	 * @param input
	 *            the input file
	 * @param tag
	 *            the tag containing binary data PhotoshopThumbnail or
	 *            ThumbnailImage
	 * @return the thumbnail file created. it is in the same folder as the input
	 *         file because of the syntax of exiftool and has the suffix
	 *         ".thumb.jpg"
	 * @throws IOException
	 *             Signals that an I/O exception has occurred.
	 */
	@Override
	public File extractThumbnail(File input, Tag tag) throws IOException {

		List<String> args = new ArrayList<String>();
		String suffix = ".thumb.jpg";
		String thumbname = FilenameUtils.getBaseName(input.getName()) + suffix;

		args.add("-" + tag.getKey());
		args.add(input.getAbsolutePath());
		args.add("-b");
		args.add("-w");
		args.add(suffix);
		String result = ExifProcess.executeToString(exifCmd, args, charset);
		File thumbnail = new File(input.getParent() + File.separator
				+ thumbname);
		if (!thumbnail.exists())
			throw new IOException("could not create thumbnail: " + result);
		return thumbnail;
	}

	/**
	 * Will attempt 3 times to use the running exif process, and if unable to
	 * complete successfully will throw IOException
	 */
	private Map<String, String> processStayOpen(List<String> args)
			throws IOException {
		int attempts = 0;
		while (attempts < 3 && !shuttingDown.get()) {
			attempts++;
			// make sure process is started
			ensureProcessRunning();
			TimerTask attemptTimer = null;
			try {
				if (timeoutWhenKeepAlive > 0) {
					attemptTimer = new TimerTask() {
						@Override
						public void run() {
							log.warn("Process ran too long closing, max "
									+ timeoutWhenKeepAlive + " mills");
							process.close();
						}
					};
					cleanupTimer.schedule(attemptTimer, timeoutWhenKeepAlive);
				}
				log.debug("Streaming arguments to ExifTool process...");
				return process.sendArgs(args);
			} catch (IOException ex) {
				if (STREAM_CLOSED_MESSAGE.equals(ex.getMessage())
						&& !shuttingDown.get()) {
					// only catch "Stream Closed" error (happens when process
					// has died)
					log.warn(String.format(
							"Caught IOException(\"%s\"), will restart daemon",
							STREAM_CLOSED_MESSAGE));
					process.close();
				} else {
					throw ex;
				}
			} finally {
				if (attemptTimer != null)
					attemptTimer.cancel();
			}
		}
		if (shuttingDown.get()) {
			throw new IOException("Shutting Down");
		}
		throw new IOException("Ran out of attempts");
	}

	/**
	 * Helper method used to ensure a message is loggable before it is logged
	 * and then pre-pend a universal prefix to all log messages generated by
	 * this library to make the log entries easy to parse visually or
	 * programmatically.
	 * <p/>
	 * If a message cannot be logged (logging is disabled) then this method
	 * returns immediately.
	 * <p/>
	 * <strong>NOTE</strong>: Because Java will auto-box primitive arguments
	 * into Objects when building out the <code>params</code> array, care should
	 * be taken not to call this method with primitive values unless
	 * {@link #DEBUG} is <code>true</code>; otherwise the VM will be spending
	 * time performing unnecessary auto-boxing calculations.
	 * 
	 * @param message
	 *            The log message in <a href=
	 *            "http://download.oracle.com/javase/6/docs/api/java/util/Formatter.html#syntax"
	 *            >format string syntax</a> that will be logged.
	 * @param params
	 *            The parameters that will be swapped into all the place holders
	 *            in the original messages before being logged.
	 * 
	 * @see #LOG_PREFIX
	 */
	protected static void log(String message, Object... params) {
		log.debug(message, params);
	}

	@Override
	public Map<Object, Object> getImageMeta2(File image, MetadataTag... tags)
			throws IllegalArgumentException, SecurityException, IOException {
		return (Map) getImageMeta(image, tags);
	}

	@Override
	public void rebuildMetadata(File file) throws IOException {
		throw new RuntimeException("Not implemented.");
	}

	@Override
	public void rebuildMetadata(WriteOptions options, File file)
			throws IOException {
		throw new RuntimeException("Not implemented.");
	}

	@Override
	public Map<Object, Object> readMetadata(File file, Object... tags)
			throws IOException {
		throw new RuntimeException("Not implemented.");
	}

	@Override
	public Map<Object, Object> readMetadata(ReadOptions options, File file,
			Object... tags) throws IOException {
		throw new RuntimeException("Not implemented.");
	}

	@Override
	public <T> void writeMetadata(WriteOptions options, File image,
			Map<T, Object> values) throws IOException {
		throw new RuntimeException("Not implemented.");
	}

	@Override
	protected void finalize() throws Throwable {
		log.info("ExifTool not used anymore shutdown the exiftool process...");
		shutdown();
		super.finalize();
	}

	public static Charset computeDefaultCharset(Collection<Feature> features) {
		if (features.contains(Feature.WINDOWS))
			return Charset.forName("windows-1252");
		return Charset.defaultCharset();
	}
}<|MERGE_RESOLUTION|>--- conflicted
+++ resolved
@@ -1,6 +1,6 @@
-/**
+/**   
  * Copyright 2011 The Buzz Media, LLC
- *
+ * 
  * Licensed under the Apache License, Version 2.0 (the "License");
  * you may not use this file except in compliance with the License.
  * You may obtain a copy of the License at
@@ -15,39 +15,27 @@
  */
 package com.thebuzzmedia.exiftool;
 
-import java.io.Closeable;
+import java.io.BufferedReader;
 import java.io.File;
-import java.io.FileWriter;
 import java.io.IOException;
-import java.nio.charset.Charset;
+import java.io.InputStreamReader;
+import java.io.OutputStreamWriter;
 import java.util.ArrayList;
-import java.util.Arrays;
-import java.util.Collection;
-import java.util.Collections;
-import java.util.EnumSet;
 import java.util.HashMap;
 import java.util.HashSet;
 import java.util.List;
 import java.util.Map;
+import java.util.Map.Entry;
 import java.util.Set;
 import java.util.StringTokenizer;
 import java.util.Timer;
 import java.util.TimerTask;
-import java.util.concurrent.atomic.AtomicBoolean;
-import java.util.concurrent.locks.ReentrantLock;
 import java.util.regex.Pattern;
 
-import org.apache.commons.io.FilenameUtils;
-import org.slf4j.Logger;
-import org.slf4j.LoggerFactory;
-
-import com.google.common.base.CharMatcher;
-
 /**
- * Provide a Java-like interface to Phil Harvey's excellent, Perl-based <a
+ * Class used to provide a Java-like interface to Phil Harvey's excellent,
+ * Perl-based <a
  * href="http://www.sno.phy.queensu.ca/~phil/exiftool">ExifTool</a>.
- * <p/>
- * Initial work done by "Riyad Kalla" software@thebuzzmedia.com.
  * <p/>
  * There are a number of other basic Java wrappers to ExifTool available online,
  * but most of them only abstract out the actual Java-external-process execution
@@ -66,17 +54,17 @@
  * application by utilizing this class.
  * <h3>Usage</h3>
  * Assuming ExifTool is installed on the host system correctly and either in the
- * system path or pointed to by {@link #exifCmd}, using this class to
+ * system path or pointed to by {@link #EXIF_TOOL_PATH}, using this class to
  * communicate with ExifTool is as simple as creating an instance (
  * <code>ExifTool tool = new ExifTool()</code>) and then making calls to
  * {@link #getImageMeta(File, Tag...)} or
  * {@link #getImageMeta(File, Format, Tag...)} with a list of {@link Tag}s you
  * want to pull values for from the given image.
  * <p/>
- * In this default mode methods will automatically start an external ExifTool
- * process to handle the request. After ExifTool has parsed the tag values from
- * the file, the external process exits and this class parses the result before
- * returning it to the caller.
+ * In this default mode, calls to <code>getImageMeta</code> will automatically
+ * start an external ExifTool process to handle the request. After ExifTool has
+ * parsed the tag values from the file, the external process exits and this
+ * class parses the result before returning it to the caller.
  * <p/>
  * Results from calls to <code>getImageMeta</code> are returned in a {@link Map}
  * with the {@link Tag} values as the keys and {@link String} values for every
@@ -89,10 +77,10 @@
  * {@link Format#NUMERIC} and it is ultimately up to the caller to decide how
  * best to parse or convert the returned values.
  * <p/>
- * The {@link Tag} Enum provides the {@link Tag#parseValue(String)} convenience
- * method for parsing given <code>String</code> values according to the Tag hint
- * automatically for you if that is what you plan on doing, otherwise feel free
- * to handle the return values anyway you want.
+ * The {@link Tag} Enum provides the {@link Tag#parseValue(Tag, String)}
+ * convenience method for parsing given <code>String</code> values according to
+ * the Tag hint automatically for you if that is what you plan on doing,
+ * otherwise feel free to handle the return values anyway you want.
  * <h3>ExifTool -stay_open Support</h3>
  * ExifTool <a href=
  * "http://u88.n24.queensu.ca/exiftool/forum/index.php/topic,1402.msg12933.html#msg12933"
@@ -119,9 +107,9 @@
  * <p/>
  * Because this feature requires ExifTool 8.36 or later, this class will
  * actually verify support for the feature in the version of ExifTool pointed at
- * by {@link #exifCmd} before successfully instantiating the class and will
- * notify you via an {@link UnsupportedFeatureException} if the native ExifTool
- * doesn't support the requested feature.
+ * by {@link #EXIF_TOOL_PATH} before successfully instantiating the class and
+ * will notify you via an {@link UnsupportedFeatureException} if the native
+ * ExifTool doesn't support the requested feature.
  * <p/>
  * In the event of an {@link UnsupportedFeatureException}, the caller can either
  * upgrade the native ExifTool upgrade to the version required or simply avoid
@@ -135,7 +123,7 @@
  * of inactivity to clean up those stray resources.
  * <p/>
  * The inactivity period can be controlled by modifying the
- * {@link #processCleanupDelay} system variable. A value of <code>0</code> or
+ * {@link #PROCESS_CLEANUP_DELAY} system variable. A value of <code>0</code> or
  * less disabled the automatic cleanup process and requires you to cleanup
  * ExifTool instances on your own by calling {@link #close()} manually.
  * <p/>
@@ -214,35 +202,36 @@
  * written the 2nd most robust image metadata library I have come across: <a
  * href="http://drewnoakes.com/drewnoakes.com/code/exif/">Metadata Extractor</a>
  * that you might want to look at.
- * 
+ *
  * @author Riyad Kalla (software@thebuzzmedia.com)
  * @since 1.1
  */
-public class ExifTool implements ExifToolService, AutoCloseable {
-
-	private static final String ENV_EXIF_TOOL_PATH = "exiftool.path";
-	private static final String ENV_EXIF_TOOL_PROCESSCLEANUPDELAY = "exiftool.processCleanupDelay";
-	private static final long DEFAULT_PROCESS_CLEANUP_DELAY = 0;
-
-	/**
-	 * Name used to identify the (optional) cleanup {@link Thread}.
-	 * <p/>
-	 * This is only provided to make debugging and profiling easier for
-	 * implementers making use of this class such that the resources this class
-	 * creates and uses (i.e. Threads) are readily identifiable in a running VM.
-	 * <p/>
-	 * Default value is "<code>ExifTool Cleanup Thread</code>".
-	 */
-	static final String CLEANUP_THREAD_NAME = "ExifTool Cleanup Thread";
-
-	/**
-	 * Compiled {@link Pattern} of ": " used to split compact output from
-	 * ExifTool evenly into name/value pairs.
-	 */
-	static final Pattern TAG_VALUE_PATTERN = Pattern.compile("\\s*:\\s*");
-	static final String STREAM_CLOSED_MESSAGE = "Stream closed";
-
-	static Logger log = LoggerFactory.getLogger(ExifTool.class);
+@Deprecated
+public class ExifTool {
+	/**
+	 * Flag used to indicate if debugging output has been enabled by setting the
+	 * "<code>exiftool.debug</code>" system property to <code>true</code>. This
+	 * value will be <code>false</code> if the " <code>exiftool.debug</code>"
+	 * system property is undefined or set to <code>false</code>.
+	 * <p/>
+	 * This system property can be set on startup with:<br/>
+	 * <code>
+	 * -Dexiftool.debug=true
+	 * </code> or by calling {@link System#setProperty(String, String)} before
+	 * this class is loaded.
+	 * <p/>
+	 * Default value is <code>false</code>.
+	 */
+	public static final Boolean DEBUG = Boolean.getBoolean("exiftool.debug");
+
+	/**
+	 * Prefix to every log message this library logs. Using a well-defined
+	 * prefix helps make it easier both visually and programmatically to scan
+	 * log files for messages produced by this library.
+	 * <p/>
+	 * The value is "<code>[exiftool] </code>" (including the space).
+	 */
+	public static final String LOG_PREFIX = "[exiftool] ";
 
 	/**
 	 * The absolute path to the ExifTool executable on the host system running
@@ -273,7 +262,8 @@
 	 * the directory that <code>new File(".").getAbsolutePath()</code> points at
 	 * during runtime.
 	 */
-	private final String exifCmd;
+	public static final String EXIF_TOOL_PATH = System.getProperty(
+			"exiftool.path", "exiftool");
 
 	/**
 	 * Interval (in milliseconds) of inactivity before the cleanup thread wakes
@@ -302,85 +292,66 @@
 	 * <p/>
 	 * Default value is <code>600,000</code> (10 minutes).
 	 */
-	private final long processCleanupDelay;
-
-	private final Map<Feature, Boolean> featureSupportedMap = new HashMap<Feature, Boolean>();
-	private final Set<Feature> featureSet = EnumSet.noneOf(Feature.class);
-	private final ReentrantLock lock = new ReentrantLock();
-	private final VersionNumber exifVersion;
-	private final Timer cleanupTimer;
-	private TimerTask currentCleanupTask = null;
-	private AtomicBoolean shuttingDown = new AtomicBoolean(false);
-	private volatile ExifProcess process;
-	private final Charset charset;
-	/**
-	 * Limits the amount of time (in mills) an exif operation can take. Setting
-	 * value to greater than 0 to enable.
-	 */
-	private final int timeoutWhenKeepAlive;
-	private static final int DEFAULT_TIMEOUT_WHEN_KEEP_ALIVE = 0;
-
-	public ExifTool() {
-		this((Feature[]) null);
-	}
-
-	/**
-	 * In this constructor, exifToolPath and processCleanupDelay are gotten from
-	 * system properties exiftool.path and exiftool.processCleanupDelay.
-	 * processCleanupDelay is optional. If not found, the default is used.
-	 */
-	public ExifTool(Feature... features) {
-		this(DEFAULT_TIMEOUT_WHEN_KEEP_ALIVE, features);
-	}
-
-	public ExifTool(int timeoutWhenKeepAliveInMillis, Feature... features) {
-		this(System.getProperty(ENV_EXIF_TOOL_PATH, "exiftool"), Long.getLong(
-				ENV_EXIF_TOOL_PROCESSCLEANUPDELAY,
-				DEFAULT_PROCESS_CLEANUP_DELAY), timeoutWhenKeepAliveInMillis,
-				features);
-	}
-
-	public ExifTool(String exifToolPath) {
-		this(exifToolPath, DEFAULT_PROCESS_CLEANUP_DELAY,
-				DEFAULT_TIMEOUT_WHEN_KEEP_ALIVE, (Feature[]) null);
-	}
-
-	public ExifTool(String exifToolPath, Feature... features) {
-		this(exifToolPath, DEFAULT_PROCESS_CLEANUP_DELAY,
-				DEFAULT_TIMEOUT_WHEN_KEEP_ALIVE, features);
-	}
-
-	public ExifTool(String exifCmd, long processCleanupDelay,
-			int timeoutWhenKeepAliveInMillis, Feature... features) {
-		this.exifCmd = exifCmd;
-		this.processCleanupDelay = processCleanupDelay;
-		this.exifVersion = ExifProcess.readVersion(exifCmd);
-		this.timeoutWhenKeepAlive = timeoutWhenKeepAliveInMillis;
-		if (features != null && features.length > 0) {
-			for (Feature feature : features) {
-				if (!feature.isSupported(exifVersion)) {
-					throw new UnsupportedFeatureException(feature);
-				}
-				this.featureSet.add(feature);
-				this.featureSupportedMap.put(feature, true);
-			}
-		}
-
-		/*
-		 * Now that initialization is done, init the cleanup timer if we are
-		 * using STAY_OPEN and the delay time set is non-zero.
-		 */
-		if (isFeatureEnabled(Feature.STAY_OPEN)) {
-			cleanupTimer = new Timer(CLEANUP_THREAD_NAME, true);
-		} else {
-			cleanupTimer = null;
-		}
-		charset = computeDefaultCharset(Arrays.asList(features));
+	public static final long PROCESS_CLEANUP_DELAY = Long.getLong(
+			"exiftool.processCleanupDelay", 600000);
+
+	/**
+	 * Name used to identify the (optional) cleanup {@link Thread}.
+	 * <p/>
+	 * This is only provided to make debugging and profiling easier for
+	 * implementors making use of this class such that the resources this class
+	 * creates and uses (i.e. Threads) are readily identifiable in a running VM.
+	 * <p/>
+	 * Default value is "<code>ExifTool Cleanup Thread</code>".
+	 */
+	protected static final String CLEANUP_THREAD_NAME = "ExifTool Cleanup Thread";
+
+	/**
+	 * Compiled {@link Pattern} of ": " used to split compact output from
+	 * ExifTool evenly into name/value pairs.
+	 */
+	protected static final Pattern TAG_VALUE_PATTERN = Pattern.compile(": ");
+
+	/**
+	 * Map shared across all instances of this class that maintains the state of
+	 * {@link Feature}s and if they are supported or not (supported=true,
+	 * unsupported=false) by the underlying native ExifTool process being used
+	 * in conjunction with this class.
+	 * <p/>
+	 * If a {@link Feature} is missing from the map (has no <code>true</code> or
+	 * <code>false</code> flag associated with it, but <code>null</code>
+	 * instead) then that means that feature has not been checked for support
+	 * yet and this class will know to call
+	 * {@link #checkFeatureSupport(Feature...)} on it to determine its supported
+	 * state.
+	 * <p/>
+	 * For efficiency reasons, individual {@link Feature}s are checked for
+	 * support one time during each run of the VM and never again during the
+	 * session of that running VM.
+	 */
+	protected static final Map<Feature, Boolean> FEATURE_SUPPORT_MAP = new HashMap<ExifTool.Feature, Boolean>();
+
+	/**
+	 * Static list of args used to execute ExifTool using the '-ver' flag in
+	 * order to get it to print out its version number. Used by the
+	 * {@link #checkFeatureSupport(Feature...)} method to check all the required
+	 * feature versions.
+	 * <p/>
+	 * Defined here as a <code>static final</code> list because it is used every
+	 * time and never changes.
+	 */
+	private static final List<String> VERIFY_FEATURE_ARGS = new ArrayList<String>(
+			2);
+
+	static {
+		VERIFY_FEATURE_ARGS.add(EXIF_TOOL_PATH);
+		VERIFY_FEATURE_ARGS.add("-ver");
 	}
 
 	/**
 	 * Used to determine if the given {@link Feature} is supported by the
-	 * underlying native install of ExifTool pointed at by {@link #exifCmd}.
+	 * underlying native install of ExifTool pointed at by
+	 * {@link #EXIF_TOOL_PATH}.
 	 * <p/>
 	 * If support for the given feature has not been checked for yet, this
 	 * method will automatically call out to ExifTool and ensure the requested
@@ -389,28 +360,27 @@
 	 * The external call to ExifTool to confirm feature support is only ever
 	 * done once per JVM session and stored in a <code>static final</code>
 	 * {@link Map} that all instances of this class share.
-	 * 
+	 *
 	 * @param feature
 	 *            The feature to check support for in the underlying ExifTool
 	 *            install.
-	 * 
+	 *
 	 * @return <code>true</code> if support for the given {@link Feature} was
 	 *         confirmed to work with the currently installed ExifTool or
 	 *         <code>false</code> if it is not supported.
-	 * 
+	 *
 	 * @throws IllegalArgumentException
 	 *             if <code>feature</code> is <code>null</code>.
 	 * @throws RuntimeException
 	 *             if any exception occurs while attempting to start the
 	 *             external ExifTool process to verify feature support.
 	 */
-	@Override
-	public boolean isFeatureSupported(Feature feature) throws RuntimeException {
-		if (feature == null) {
+	public static boolean isFeatureSupported(Feature feature)
+			throws IllegalArgumentException, RuntimeException {
+		if (feature == null)
 			throw new IllegalArgumentException("feature cannot be null");
-		}
-
-		Boolean supported = featureSupportedMap.get(feature);
+
+		Boolean supported = FEATURE_SUPPORT_MAP.get(feature);
 
 		/*
 		 * If there is no Boolean flag for the feature, support for it hasn't
@@ -418,64 +388,329 @@
 		 * that.
 		 */
 		if (supported == null) {
-			log.debug("Support for feature %s has not been checked yet, checking...");
-			supported = feature.isSupported(exifVersion);
-			featureSupportedMap.put(feature, supported);
+			log("\tSupport for feature %s has not been checked yet, checking...");
+			checkFeatureSupport(feature);
+
+			// Re-query for the supported state
+			supported = FEATURE_SUPPORT_MAP.get(feature);
 		}
 
 		return supported;
 	}
 
 	/**
-	 * Used to startup the external ExifTool process and open the read/write
-	 * streams used to communicate with it when {@link Feature#STAY_OPEN} is
-	 * enabled. This method has no effect if the stay open feature is not
-	 * enabled.
-	 */
-	@Override
-	public void startup() {
-		if (featureSet.contains(Feature.STAY_OPEN)) {
-			shuttingDown.set(false);
-			ensureProcessRunning();
-		}
-	}
-
-	private void ensureProcessRunning() {
-		if (process == null || process.isClosed()) {
-			synchronized (this) {
-				if (process == null || process.isClosed()) {
-					log.debug("Starting daemon ExifTool process and creating read/write streams (this only happens once)...");
-					process = ExifProcess.startup(exifCmd, charset);
-				}
+	 * Helper method used to ensure a message is loggable before it is logged
+	 * and then pre-pend a universal prefix to all log messages generated by
+	 * this library to make the log entries easy to parse visually or
+	 * programmatically.
+	 * <p/>
+	 * If a message cannot be logged (logging is disabled) then this method
+	 * returns immediately.
+	 * <p/>
+	 * <strong>NOTE</strong>: Because Java will auto-box primitive arguments
+	 * into Objects when building out the <code>params</code> array, care should
+	 * be taken not to call this method with primitive values unless
+	 * {@link #DEBUG} is <code>true</code>; otherwise the VM will be spending
+	 * time performing unnecessary auto-boxing calculations.
+	 * 
+	 * @param message
+	 *            The log message in <a href=
+	 *            "http://download.oracle.com/javase/6/docs/api/java/util/Formatter.html#syntax"
+	 *            >format string syntax</a> that will be logged.
+	 * @param params
+	 *            The parameters that will be swapped into all the place holders
+	 *            in the original messages before being logged.
+	 * 
+	 * @see #LOG_PREFIX
+	 */
+	protected static void log(String message, Object... params) {
+		if (DEBUG)
+			System.out.printf(LOG_PREFIX + message + '\n', params);
+	}
+
+	/**
+	 * Used to verify the version of ExifTool installed is a high enough version
+	 * to support the given features.
+	 * <p/>
+	 * This method runs the command "<code>exiftool -ver</code>" to get the
+	 * version of the installed ExifTool and then compares that version to the
+	 * least required version specified by the given features (see
+	 * {@link Feature#getVersion()}).
+	 * 
+	 * @param features
+	 *            The features whose required versions will be checked against
+	 *            the installed ExifTool for support.
+	 * 
+	 * @throws RuntimeException
+	 *             if any exception occurs communicating with the external
+	 *             ExifTool process spun up in order to check its version.
+	 */
+	protected static void checkFeatureSupport(Feature... features)
+			throws RuntimeException {
+		// Ensure there is work to do.
+		if (features == null || features.length == 0)
+			return;
+
+		log("\tChecking %d feature(s) for support in the external ExifTool install...",
+				features.length);
+
+		for (int i = 0; i < features.length; i++) {
+			String ver = null;
+			Boolean supported;
+			Feature feature = features[i];
+
+			log("\t\tChecking feature %s for support, requires ExifTool version %s or higher...",
+					feature, feature.version);
+
+			// Execute 'exiftool -ver'
+			IOStream streams = startExifToolProcess(VERIFY_FEATURE_ARGS);
+
+			try {
+				// Read the single-line reply (version number)
+				ver = streams.reader.readLine();
+
+				// Close r/w streams to exited process.
+				streams.close();
+			} catch (Exception e) {
+				/*
+				 * no-op, while it is important to know that we COULD launch the
+				 * ExifTool process (i.e. startExifToolProcess call worked) but
+				 * couldn't communicate with it, the context with which this
+				 * method is called is from the constructor of this class which
+				 * would just wrap this exception and discard it anyway if it
+				 * failed.
+				 * 
+				 * the caller will realize there is something wrong with the
+				 * ExifTool process communication as soon as they make their
+				 * first call to getImageMeta in which case whatever was causing
+				 * the exception here will popup there and then need to be
+				 * corrected.
+				 * 
+				 * This is an edge case that should only happen in really rare
+				 * scenarios, so making this method easier to use is more
+				 * important that robust IOException handling right here.
+				 */
 			}
-		}
-		if (processCleanupDelay > 0) {
-			synchronized (this) {
-				if (currentCleanupTask != null) {
-					currentCleanupTask.cancel();
-					currentCleanupTask = null;
-				}
-				currentCleanupTask = new TimerTask() {
-					@Override
-					public void run() {
-						log.info("Auto cleanup task running...");
-						process.close();
-					}
-				};
-				cleanupTimer.schedule(currentCleanupTask, processCleanupDelay);
+
+			// Ensure the version found is >= the required version.
+			if (ver != null && ver.compareTo(feature.version) >= 0) {
+				supported = Boolean.TRUE;
+				log("\t\tFound ExifTool version %s, feature %s is SUPPORTED.",
+						ver, feature);
+			} else {
+				supported = Boolean.FALSE;
+				log("\t\tFound ExifTool version %s, feature %s is NOT SUPPORTED.",
+						ver, feature);
 			}
-		}
-	}
-
-	/**
-	 * This is same as {@link #close()}, added for consistency with
-	 * {@link #startup()}
-	 */
-<<<<<<< HEAD
-	@Override
-	public void shutdown() {
-		close();
-=======
+
+			// Update feature support map
+			FEATURE_SUPPORT_MAP.put(feature, supported);
+		}
+	}
+
+	protected static IOStream startExifToolProcess(List<String> args)
+			throws RuntimeException {
+		Process proc = null;
+		IOStream streams = null;
+
+		log("\tAttempting to start external ExifTool process using args: %s",
+				args);
+
+		try {
+			proc = new ProcessBuilder(args).start();
+			log("\t\tSuccessful");
+		} catch (Exception e) {
+			String message = "Unable to start external ExifTool process using the execution arguments: "
+					+ args
+					+ ". Ensure ExifTool is installed correctly and runs using the command path '"
+					+ EXIF_TOOL_PATH
+					+ "' as specified by the 'exiftool.path' system property.";
+
+			log(message);
+			throw new RuntimeException(message, e);
+		}
+
+		log("\tSetting up Read/Write streams to the external ExifTool process...");
+
+		// Setup read/write streams to the new process.
+		streams = new IOStream(new BufferedReader(new InputStreamReader(
+				proc.getInputStream())), new OutputStreamWriter(
+				proc.getOutputStream()));
+
+		log("\t\tSuccessful, returning streams to caller.");
+		return streams;
+	}
+
+	/**
+	 * Simple class used to house the read/write streams used to communicate
+	 * with an external ExifTool process as well as the logic used to safely
+	 * close the streams when no longer needed.
+	 * <p/>
+	 * This class is just a convenient way to group and manage the read/write
+	 * streams as opposed to making them dangling member variables off of
+	 * ExifTool directly.
+	 * 
+	 * @author Riyad Kalla (software@thebuzzmedia.com)
+	 * @since 1.1
+	 */
+	private static class IOStream {
+		BufferedReader reader;
+		OutputStreamWriter writer;
+
+		public IOStream(BufferedReader reader, OutputStreamWriter writer) {
+			this.reader = reader;
+			this.writer = writer;
+		}
+
+		public void close() {
+			try {
+				log("\tClosing Read stream...");
+				reader.close();
+				log("\t\tSuccessful");
+			} catch (Exception e) {
+				// no-op, just try to close it.
+			}
+
+			try {
+				log("\tClosing Write stream...");
+				writer.close();
+				log("\t\tSuccessful");
+			} catch (Exception e) {
+				// no-op, just try to close it.
+			}
+
+			// Null the stream references.
+			reader = null;
+			writer = null;
+
+			log("\tRead/Write streams successfully closed.");
+		}
+	}
+
+	/**
+	 * Enum used to define the different kinds of features in the native
+	 * ExifTool executable that this class can help you take advantage of.
+	 * <p/>
+	 * These flags are different from {@link Tag}s in that a "feature" is
+	 * determined to be a special functionality of the underlying ExifTool
+	 * executable that requires a different code-path in this class to take
+	 * advantage of; for example, <code>-stay_open True</code> support.
+	 * 
+	 * @author Riyad Kalla (software@thebuzzmedia.com)
+	 * @since 1.1
+	 */
+	public enum Feature {
+		/**
+		 * Enum used to specify that you wish to launch the underlying ExifTool
+		 * process with <code>-stay_open True</code> support turned on that this
+		 * class can then take advantage of.
+		 * <p/>
+		 * Required ExifTool version is <code>8.36</code> or higher.
+		 */
+		STAY_OPEN("8.36");
+
+		/**
+		 * Used to get the version of ExifTool required by this feature in order
+		 * to work.
+		 * 
+		 * @return the version of ExifTool required by this feature in order to
+		 *         work.
+		 */
+		public String getVersion() {
+			return version;
+		}
+
+		private String version;
+
+		private Feature(String version) {
+			this.version = version;
+		}
+	}
+
+	/**
+	 * Enum used to define the 2 different output formats that {@link Tag}
+	 * values can be returned in: numeric or human-readable text.
+	 * <p/>
+	 * ExifTool, via the <code>-n</code> command line arg, is capable of
+	 * returning most values in their raw numeric form (e.g.
+	 * Aperture="2.8010323841") as well as a more human-readable/friendly format
+	 * (e.g. Aperture="2.8").
+	 * <p/>
+	 * While the {@link Tag}s defined on this class do provide a hint at the
+	 * type of the result (see {@link Tag#getType()}), that hint only applies
+	 * when the {@link Format#NUMERIC} form of the value is returned.
+	 * <p/>
+	 * If the caller finds the human-readable format easier to process,
+	 * {@link Format#HUMAN_READABLE} can be specified when calling
+	 * {@link ExifTool#getImageMeta(File, Format, Tag...)} and the returned
+	 * {@link String} values processed manually by the caller.
+	 * <p/>
+	 * In order to see the types of values that are returned when
+	 * {@link Format#HUMAN_READABLE} is used, you can check the comprehensive <a
+	 * href="http://www.sno.phy.queensu.ca/~phil/exiftool/TagNames/index.html">
+	 * ExifTool Tag Guide</a>.
+	 * <p/>
+	 * This makes sense with some values like Aperture that in
+	 * {@link Format#NUMERIC} format end up returning as 14-decimal-place, high
+	 * precision values that are near the intended value (e.g.
+	 * "2.79999992203711" instead of just returning "2.8"). On the other hand,
+	 * other values (like Orientation) are easier to parse when their numeric
+	 * value (1-8) is returned instead of a much longer friendly name (e.g.
+	 * "Mirror horizontal and rotate 270 CW").
+	 * 
+	 * @author Riyad Kalla (software@thebuzzmedia.com)
+	 * @since 1.1
+	 */
+	public enum Format {
+		NUMERIC, HUMAN_READABLE;
+	}
+
+	/**
+	 * Enum used to pre-define a convenient list of tags that can be easily
+	 * extracted from images using this class with an external install of
+	 * ExifTool.
+	 * <p/>
+	 * Each tag defined also includes a type hint for the parsed value
+	 * associated with it when the default {@link Format#NUMERIC} value format
+	 * is used.
+	 * <p/>
+	 * All replies from ExifTool are parsed as {@link String}s and using the
+	 * type hint from each {@link Tag} can easily be converted to the correct
+	 * data format by using the provided {@link Tag#parseValue(Tag, String)}
+	 * method.
+	 * <p/>
+	 * This class does not make an attempt at converting the value automatically
+	 * in case the caller decides they would prefer tag values returned in
+	 * {@link Format#HUMAN_READABLE} format and to avoid any compatibility
+	 * issues with future versions of ExifTool if a tag's return value is
+	 * changed. This approach to leaving returned tag values as strings until
+	 * the caller decides they want to parse them is a safer and more robust
+	 * approach.
+	 * <p/>
+	 * The types provided by each tag are merely a hint based on the <a
+	 * href="http://www.sno.phy.queensu.ca/~phil/exiftool/TagNames/index.html"
+	 * >ExifTool Tag Guide</a> by Phil Harvey; the caller is free to parse or
+	 * process the returned {@link String} values any way they wish.
+	 * <h3>Tag Support</h3>
+	 * ExifTool is capable of parsing almost every tag known to man (1000+), but
+	 * this class makes an attempt at pre-defining a convenient list of the most
+	 * common tags for use.
+	 * <p/>
+	 * This list was determined by looking at the common metadata tag values
+	 * written to images by popular mobile devices (iPhone, Android) as well as
+	 * cameras like simple point and shoots as well as DSLRs. As an additional
+	 * source of input the list of supported/common EXIF formats that Flickr
+	 * supports was also reviewed to ensure the most common/useful tags were
+	 * being covered here.
+	 * <p/>
+	 * Please email me or <a
+	 * href="https://github.com/thebuzzmedia/imgscalr/issues">file an issue</a>
+	 * if you think this list is missing a commonly used tag that should be
+	 * added to it.
+	 * 
+	 * @author Riyad Kalla (software@thebuzzmedia.com)
+	 * @since 1.1
+	 */
 	public enum Tag {
 		ISO("ISO", Integer.class), APERTURE("ApertureValue", Double.class), WHITE_BALANCE(
 				"WhiteBalance", Integer.class), CONTRAST("Contrast",
@@ -666,10 +901,12 @@
 
 	private Set<Feature> featureSet;
 
+	@Deprecated
 	public ExifTool() {
 		this((Feature[]) null);
 	}
 
+	@Deprecated
 	public ExifTool(Feature... features) throws UnsupportedFeatureException {
 		featureSet = new HashSet<ExifTool.Feature>();
 
@@ -715,7 +952,6 @@
 			// Start the first cleanup task counting down.
 			resetCleanupTask();
 		}
->>>>>>> b9a9d1e8
 	}
 
 	/**
@@ -729,26 +965,46 @@
 	 * <code>getImageMeta</code> causes them to be re-instantiated.
 	 * <p/>
 	 * The cleanup thread will automatically call this after an interval of
-	 * inactivity defined by {@link #processCleanupDelay}.
+	 * inactivity defined by {@link #PROCESS_CLEANUP_DELAY}.
 	 * <p/>
 	 * Calling this method on an instance of this class without
 	 * {@link Feature#STAY_OPEN} support enabled has no effect.
 	 */
-	@Override
-	public synchronized void close() {
-		shuttingDown.set(true);
-		if (process != null) {
-			process.close();
-		}
-		if (currentCleanupTask != null) {
-			currentCleanupTask.cancel();
-			currentCleanupTask = null;
-		}
-	}
-
-	@Override
-	public boolean isStayOpen() {
-		return featureSet.contains(Feature.STAY_OPEN);
+	public void close() {
+		/*
+		 * no-op if the underlying process and streams have already been closed
+		 * OR if stayOpen was never used in the first place in which case
+		 * nothing is open right now anyway.
+		 */
+		if (streams == null)
+			return;
+
+		/*
+		 * If ExifTool was used in stayOpen mode but getImageMeta was never
+		 * called then the streams were never initialized and there is nothing
+		 * to shut down or destroy, otherwise we need to close down all the
+		 * resources in use.
+		 */
+		if (streams == null) {
+			log("\tThis ExifTool instance was never used so no external process or streams were ever created (nothing to clean up, we will just exit).");
+		} else {
+			try {
+				log("\tAttempting to close ExifTool daemon process, issuing '-stay_open\\nFalse\\n' command...");
+
+				// Tell the ExifTool process to exit.
+				streams.writer.write("-stay_open\nFalse\n");
+				streams.writer.flush();
+
+				log("\t\tSuccessful");
+			} catch (IOException e) {
+				e.printStackTrace();
+			} finally {
+				streams.close();
+			}
+		}
+
+		streams = null;
+		log("\tExifTool daemon process successfully terminated.");
 	}
 
 	/**
@@ -765,9 +1021,8 @@
 	 *         {@link Feature#STAY_OPEN} feature, otherwise returns
 	 *         <code>false</code>.
 	 */
-	@Override
 	public boolean isRunning() {
-		return process != null && !process.isClosed();
+		return (streams != null);
 	}
 
 	/**
@@ -790,477 +1045,417 @@
 	 * @throws IllegalArgumentException
 	 *             if <code>feature</code> is <code>null</code>.
 	 */
-	@Override
 	public boolean isFeatureEnabled(Feature feature)
 			throws IllegalArgumentException {
-		if (feature == null) {
+		if (feature == null)
 			throw new IllegalArgumentException("feature cannot be null");
-		}
+
 		return featureSet.contains(feature);
 	}
 
-	@Override
-	public Map<MetadataTag, String> getImageMeta(File image,
-			MetadataTag... tags) throws IllegalArgumentException,
-			SecurityException, IOException {
+	public Map<Tag, String> getImageMeta(File image, Tag... tags)
+			throws IllegalArgumentException, SecurityException, IOException {
 		return getImageMeta(image, Format.NUMERIC, tags);
 	}
 
-	@Override
-	public Map<MetadataTag, String> getImageMeta(File image, Format format,
-			MetadataTag... tags) throws IllegalArgumentException,
-			SecurityException, IOException {
-		if (tags == null) {
-			tags = new MetadataTag[0];
-		}
-		String[] stringTags = new String[tags.length];
-		int i = 0;
-		for (MetadataTag tag : tags) {
-			stringTags[i++] = tag.getKey();
-		}
-		Map<String, String> result = getImageMeta(image, format, true,
-				stringTags);
-		ReadOptions readOptions = new ReadOptions().withConvertTypes(true)
-				.withNumericOutput(format.equals(Format.NUMERIC));
-		return (Map) ExifToolNew.convertToMetadataTags(readOptions, result,
-				tags);
-		// map only known values?
-		// return Tag.toTagMap(result);
-	}
-
-	@Override
-	public Map<String, String> getImageMeta(File image, Format format,
-			TagGroup... tags) throws IllegalArgumentException,
-			SecurityException, IOException {
-		if (tags == null) {
-			tags = new TagGroup[0];
-		}
-		String[] stringTags = new String[tags.length];
-		int i = 0;
-		for (TagGroup tag : tags) {
-			stringTags[i++] = tag.getValue();
-		}
-		return getImageMeta(image, format, false, stringTags);
-	}
-
-	public Map<String, String> getImageMeta(final File image,
-			final Format format, final boolean suppressDuplicates,
-			String... tags) throws IllegalArgumentException, SecurityException,
-			IOException {
-
-		// Validate input and create Arg Array
-		final boolean stayOpen = featureSet.contains(Feature.STAY_OPEN);
-		if (tags == null) {
-			tags = new String[0];
-		}
-		List<String> args = new ArrayList<String>(tags.length + 4);
-		if (format == null) {
-			throw new IllegalArgumentException("format cannot be null");
-		} else if (format == Format.NUMERIC) {
-			args.add("-n"); // numeric output
-		}
-		if (!suppressDuplicates) {
-			args.add("-a"); // suppress duplicates
-		}
-		args.add("-S"); // compact output
-		for (String tag : tags) {
-			args.add("-" + tag);
-		}
-		if (image == null) {
+	public Map<Tag, String> getImageMeta(File image, Format format, Tag... tags)
+			throws IllegalArgumentException, SecurityException, IOException {
+		if (image == null)
 			throw new IllegalArgumentException(
 					"image cannot be null and must be a valid stream of image data.");
-		}
-		if (!image.canRead()) {
+		if (format == null)
+			throw new IllegalArgumentException("format cannot be null");
+		if (tags == null || tags.length == 0)
+			throw new IllegalArgumentException(
+					"tags cannot be null and must contain 1 or more Tag to query the image for.");
+		if (!image.canRead())
 			throw new SecurityException(
 					"Unable to read the given image ["
 							+ image.getAbsolutePath()
 							+ "], ensure that the image exists at the given path and that the executing Java process has permissions to read it.");
-		}
-		args.add(getAbsoluteFileName(image));
-
-		// start process
+
 		long startTime = System.currentTimeMillis();
-		log.debug(String.format("Querying %d tags from image: %s", tags.length,
-				image.getAbsolutePath()));
+
+		/*
+		 * Create a result map big enough to hold results for each of the tags
+		 * and avoid collisions while inserting.
+		 */
+		Map<Tag, String> resultMap = new HashMap<ExifTool.Tag, String>(
+				tags.length * 3);
+
+		if (DEBUG)
+			log("Querying %d tags from image: %s", tags.length,
+					image.getAbsolutePath());
+
+		long exifToolCallElapsedTime = 0;
+
 		/*
 		 * Using ExifTool in daemon mode (-stay_open True) executes different
 		 * code paths below. So establish the flag for this once and it is
 		 * reused a multitude of times later in this method to figure out where
 		 * to branch to.
 		 */
-		Map<String, String> resultMap;
+		boolean stayOpen = featureSet.contains(Feature.STAY_OPEN);
+
+		// Clear process args
+		args.clear();
+
 		if (stayOpen) {
-			log.debug("Using ExifTool in daemon mode (-stay_open True)...");
-			resultMap = processStayOpen(args);
+			log("\tUsing ExifTool in daemon mode (-stay_open True)...");
+
+			// Always reset the cleanup task.
+			resetCleanupTask();
+
+			/*
+			 * If this is our first time calling getImageMeta with a stayOpen
+			 * connection, set up the persistent process and run it so it is
+			 * ready to receive commands from us.
+			 */
+			if (streams == null) {
+				log("\tStarting daemon ExifTool process and creating read/write streams (this only happens once)...");
+
+				args.add(EXIF_TOOL_PATH);
+				args.add("-stay_open");
+				args.add("True");
+				args.add("-@");
+				args.add("-");
+
+				// Begin the persistent ExifTool process.
+				streams = startExifToolProcess(args);
+			}
+
+			log("\tStreaming arguments to ExifTool process...");
+
+			if (format == Format.NUMERIC)
+				streams.writer.write("-n\n"); // numeric output
+
+			streams.writer.write("-S\n"); // compact output
+
+			for (int i = 0; i < tags.length; i++) {
+				streams.writer.write('-');
+				streams.writer.write(tags[i].name);
+				streams.writer.write("\n");
+			}
+
+			streams.writer.write(image.getAbsolutePath());
+			streams.writer.write("\n");
+
+			log("\tExecuting ExifTool...");
+
+			// Begin tracking the duration ExifTool takes to respond.
+			exifToolCallElapsedTime = System.currentTimeMillis();
+
+			// Run ExifTool on our file with all the given arguments.
+			streams.writer.write("-execute\n");
+			streams.writer.flush();
 		} else {
-			log.debug("Using ExifTool in non-daemon mode (-stay_open False)...");
-			resultMap = ExifProcess.executeToResults(exifCmd, args, charset);
+			log("\tUsing ExifTool in non-daemon mode (-stay_open False)...");
+
+			/*
+			 * Since we are not using a stayOpen process, we need to setup the
+			 * execution arguments completely each time.
+			 */
+			args.add(EXIF_TOOL_PATH);
+
+			if (format == Format.NUMERIC)
+				args.add("-n"); // numeric output
+
+			args.add("-S"); // compact output
+
+			for (int i = 0; i < tags.length; i++)
+				args.add("-" + tags[i].name);
+
+			args.add(image.getAbsolutePath());
+
+			// Run the ExifTool with our args.
+			streams = startExifToolProcess(args);
+
+			// Begin tracking the duration ExifTool takes to respond.
+			exifToolCallElapsedTime = System.currentTimeMillis();
+		}
+
+		log("\tReading response back from ExifTool...");
+
+		String line = null;
+
+		while ((line = streams.reader.readLine()) != null) {
+			String[] pair = TAG_VALUE_PATTERN.split(line);
+
+			if (pair != null && pair.length == 2) {
+				// Determine the tag represented by this value.
+				Tag tag = Tag.forName(pair[0]);
+
+				/*
+				 * Store the tag and the associated value in the result map only
+				 * if we were able to map the name back to a Tag instance. If
+				 * not, then this is an unknown/unexpected tag return value and
+				 * we skip it since we cannot translate it back to one of our
+				 * supported tags.
+				 */
+				if (tag != null) {
+					resultMap.put(tag, pair[1]);
+					log("\t\tRead Tag [name=%s, value=%s]", tag.name, pair[1]);
+				}
+			}
+
+			/*
+			 * When using a persistent ExifTool process, it terminates its
+			 * output to us with a "{ready}" clause on a new line, we need to
+			 * look for it and break from this loop when we see it otherwise
+			 * this process will hang indefinitely blocking on the input stream
+			 * with no data to read.
+			 */
+			if (stayOpen && line.equals("{ready}"))
+				break;
 		}
 
 		// Print out how long the call to external ExifTool process took.
-		if (log.isDebugEnabled()) {
-			log.debug(String
-					.format("Image Meta Processed in %d ms [queried %d tags and found %d values]",
-							(System.currentTimeMillis() - startTime),
-							tags.length, resultMap.size()));
-		}
+		log("\tFinished reading ExifTool response in %d ms.",
+				(System.currentTimeMillis() - exifToolCallElapsedTime));
+
+		/*
+		 * If we are not using a persistent ExifTool process, then after running
+		 * the command above, the process exited in which case we need to clean
+		 * our streams up since it no longer exists. If we were using a
+		 * persistent ExifTool process, leave the streams open for future calls.
+		 */
+		if (!stayOpen)
+			streams.close();
+
+		if (DEBUG)
+			log("\tImage Meta Processed in %d ms [queried %d tags and found %d values]",
+					(System.currentTimeMillis() - startTime), tags.length,
+					resultMap.size());
 
 		return resultMap;
 	}
-	public String getAbsoluteFileName(File file){
-		if(!CharMatcher.ASCII.matchesAllOf(file.getAbsolutePath()) && featureSet.contains(Feature.WINDOWS))
-			return getMSDOSName(file);
-		else
-			return file.getAbsolutePath();
-	}
-
-	/**
-	 * There is a bug that prevents exiftool to read unicode file names. We can get the windows filename if necessary with getMSDOSName
-	 * @link(http://perlmaven.com/unicode-filename-support-suggested-solution)
-	 * @link(http://stackoverflow.com/questions/18893284/how-to-get-short-filenames-in-windows-using-java)
-	 */
-	public static String getMSDOSName(File file) {
-		try {
-			String path = getAbsolutePath(file);
-			Process process = Runtime.getRuntime().exec(
-					"cmd /c for %I in (\""
-							+ file.getAbsolutePath()
-							+ "\") do @echo %~fsI");
-			process.waitFor();
-			byte[] data = new byte[65536];
-			int size = process.getInputStream().read(data);
-			if (size > 0)
-				path = new String(data, 0, size).replaceAll("\\r\\n", "");
-			return path;
-		} catch (IOException e) {
-			throw new RuntimeException(e);
-		} catch (InterruptedException e) {
-			throw new RuntimeException(e);
-		}
-	}
-
-	public static String getAbsolutePath(File file) throws IOException {
-		String path = file.getAbsolutePath();
-		if (file.exists() == false)
-			file = new File(path);
-		path = file.getCanonicalPath();
-		if (file.isDirectory() && (path.endsWith(File.separator) == false))
-			path += File.separator;
-		return path;
-	}
-
-	@Override
-	public <T> void addImageMetadata(File image, Map<T, Object> values)
-			throws IOException {
-		// public void addImageMetadata(File image, Map<Tag, Object> values)
-		// throws IOException {
-
-		if (image == null) {
+        
+        public void setImageMeta(File image, Map<Tag, String> tags) 
+                        throws IllegalArgumentException, SecurityException, IOException {
+		setImageMeta(image, Format.NUMERIC, tags);
+	}
+        
+        public void setImageMeta(File image, Format format, Map<Tag, String> tags )
+			throws IllegalArgumentException, SecurityException, IOException {
+		if (image == null)
 			throw new IllegalArgumentException(
 					"image cannot be null and must be a valid stream of image data.");
-		}
-		if (values == null || values.isEmpty()) {
+		if (format == null)
+			throw new IllegalArgumentException("format cannot be null");
+		if (tags == null || tags.size() == 0)
 			throw new IllegalArgumentException(
-					"values cannot be null and must contain 1 or more tag to value mappings");
-		}
-
-		if (!image.canWrite()) {
+					"tags cannot be null and must contain 1 or more Tag to query the image for.");
+		if (!image.canWrite())
 			throw new SecurityException(
-					"Unable to write the given image ["
+					"Unable to read the given image ["
 							+ image.getAbsolutePath()
-							+ "], ensure that the image exists at the given path and that the executing Java process has permissions to write to it.");
-		}
-
-		log.info("Adding Tags {} to {}", values, image.getAbsolutePath());
-
-		// start process
+							+ "], ensure that the image exists at the given path and that the executing Java process has permissions to read it.");
+
 		long startTime = System.currentTimeMillis();
 
-		execute(null, image, values);
+		if (DEBUG)
+			log("Writing %d tags to image: %s", tags.size(),
+					image.getAbsolutePath());
+
+		long exifToolCallElapsedTime = 0;
+
+		/*
+		 * Using ExifTool in daemon mode (-stay_open True) executes different
+		 * code paths below. So establish the flag for this once and it is
+		 * reused a multitude of times later in this method to figure out where
+		 * to branch to.
+		 */
+		boolean stayOpen = featureSet.contains(Feature.STAY_OPEN);
+
+		// Clear process args
+		args.clear();
+
+		if (stayOpen) {
+			log("\tUsing ExifTool in daemon mode (-stay_open True)...");
+
+			// Always reset the cleanup task.
+			resetCleanupTask();
+
+			/*
+			 * If this is our first time calling getImageMeta with a stayOpen
+			 * connection, set up the persistent process and run it so it is
+			 * ready to receive commands from us.
+			 */
+			if (streams == null) {
+				log("\tStarting daemon ExifTool process and creating read/write streams (this only happens once)...");
+
+				args.add(EXIF_TOOL_PATH);
+				args.add("-stay_open");
+				args.add("True");
+				args.add("-@");
+				args.add("-");
+
+				// Begin the persistent ExifTool process.
+				streams = startExifToolProcess(args);
+			}
+
+			log("\tStreaming arguments to ExifTool process...");
+
+			if (format == Format.NUMERIC)
+				streams.writer.write("-n\n"); // numeric output
+
+			streams.writer.write("-S\n"); // compact output
+
+                        for ( Entry<Tag,String> entry :tags.entrySet() ) {
+				streams.writer.write('-');
+				streams.writer.write(entry.getKey().name);
+				streams.writer.write("='");
+				streams.writer.write(entry.getValue());
+				streams.writer.write("'\n");
+			}
+
+			streams.writer.write(image.getAbsolutePath());
+			streams.writer.write("\n");
+
+			log("\tExecuting ExifTool...");
+
+			// Begin tracking the duration ExifTool takes to respond.
+			exifToolCallElapsedTime = System.currentTimeMillis();
+
+			// Run ExifTool on our file with all the given arguments.
+			streams.writer.write("-execute\n");
+			streams.writer.flush();
+		} else {
+			log("\tUsing ExifTool in non-daemon mode (-stay_open False)...");
+
+			/*
+			 * Since we are not using a stayOpen process, we need to setup the
+			 * execution arguments completely each time.
+			 */
+			args.add(EXIF_TOOL_PATH);
+
+			if (format == Format.NUMERIC)
+				args.add("-n"); // numeric output
+
+			args.add("-S"); // compact output
+
+			for ( Entry<Tag,String> entry :tags.entrySet() )
+				args.add("-" + entry.getKey().name + "='" + entry.getValue() + "'" );
+
+			args.add(image.getAbsolutePath());
+
+			// Run the ExifTool with our args.
+			streams = startExifToolProcess(args);
+
+			// Begin tracking the duration ExifTool takes to respond.
+			exifToolCallElapsedTime = System.currentTimeMillis();
+		}
+
+		log("\tReading response back from ExifTool...");
+
+		String line = null;
+
+		while ((line = streams.reader.readLine()) != null) {
+			/*
+			 * When using a persistent ExifTool process, it terminates its
+			 * output to us with a "{ready}" clause on a new line, we need to
+			 * look for it and break from this loop when we see it otherwise
+			 * this process will hang indefinitely blocking on the input stream
+			 * with no data to read.
+			 */
+			if (stayOpen && line.equals("{ready}"))
+				break;
+		}
 
 		// Print out how long the call to external ExifTool process took.
-		if (log.isDebugEnabled()) {
-			log.debug(String.format(
-					"Image Meta Processed in %d ms [added %d tags]",
-					(System.currentTimeMillis() - startTime), values.size()));
-		}
-	}
-
-	private <T> void execute(WriteOptions options, File image,
-			Map<T, Object> values) throws IOException {
-		final boolean stayOpen = featureSet.contains(Feature.STAY_OPEN);
-		Map<String, String> resultMap;
-		if (stayOpen) {
-			log.debug("Using ExifTool in daemon mode (-stay_open True)...");
-			resultMap = processStayOpen(createCommandList(
-					image.getAbsolutePath(), values, stayOpen));
-		} else {
-			log.debug("Using ExifTool in non-daemon mode (-stay_open False)...");
-			resultMap = ExifProcess
-					.executeToResults(
-							exifCmd,
-							createCommandList(image.getAbsolutePath(), values,
-									stayOpen), charset);
-		}
-	}
-
-	private <T> List<String> createCommandList(String filename,
-			Map<T, Object> values, boolean stayOpen) {
-
-		List<String> args = new ArrayList<String>(64);
-
-		for (Map.Entry<T, Object> entry : values.entrySet()) {
-			// works only for Tags
-			Tag tag = (Tag) entry.getKey();
-			Object value = entry.getValue();
-
-			StringBuilder arg = new StringBuilder();
-			arg.append("-").append(tag.getKey());
-			if (value instanceof Number) {
-				arg.append("#");
-			}
-			arg.append("=");
-			if (value != null) {
-				// if (value instanceof String && !stayOpen) {
-				// arg.append("\"").append(value.toString()).append("\"");
-				// } else {
-				arg.append(value.toString());
-				// }
-			}
-			args.add(arg.toString());
-
-		}
-
-		args.add(filename);
-		return args;
-
-	}
-
-	/**
-	 * extract image metadata to exiftool's internal xml format.
+		log("\tFinished reading ExifTool response in %d ms.",
+				(System.currentTimeMillis() - exifToolCallElapsedTime));
+
+		/*
+		 * If we are not using a persistent ExifTool process, then after running
+		 * the command above, the process exited in which case we need to clean
+		 * our streams up since it no longer exists. If we were using a
+		 * persistent ExifTool process, leave the streams open for future calls.
+		 */
+		if (!stayOpen)
+			streams.close();
+
+		if (DEBUG)
+			log("\tImage Meta Processed in %d ms [write %d tags]",
+					(System.currentTimeMillis() - startTime), tags.size());
+	}
+
+	/**
+	 * Helper method used to make canceling the current task and scheduling a
+	 * new one easier.
+	 * <p/>
+	 * It is annoying that we cannot just reset the timer on the task, but that
+	 * isn't the way the java.util.Timer class was designed unfortunately.
+	 */
+	private void resetCleanupTask() {
+		// no-op if the timer was never created.
+		if (cleanupTimer == null)
+			return;
+
+		log("\tResetting cleanup task...");
+
+		// Cancel the current cleanup task if necessary.
+		if (currentCleanupTask != null)
+			currentCleanupTask.cancel();
+
+		// Schedule a new cleanup task.
+		cleanupTimer.schedule(
+				(currentCleanupTask = new CleanupTimerTask(this)),
+				PROCESS_CLEANUP_DELAY, PROCESS_CLEANUP_DELAY);
+
+		log("\t\tSuccessful");
+	}
+
+	/**
+	 * Class used to represent the {@link TimerTask} used by the internal auto
+	 * cleanup {@link Timer} to call {@link ExifTool#close()} after a specified
+	 * interval of inactivity.
 	 * 
-	 * @param input
-	 *            the input file
-	 * @return command output as xml string
-	 * @throws IOException
-	 *             Signals that an I/O exception has occurred.
-	 */
-	@Override
-	public String getImageMetadataXml(File input, boolean includeBinary)
-			throws IOException {
-		List<String> args = new ArrayList<String>();
-		args.add("-X");
-		if (includeBinary)
-			args.add("-b");
-		args.add(input.getAbsolutePath());
-
-		return ExifProcess.executeToString(exifCmd, args, charset);
-	}
-
-	/**
-	 * extract image metadata to exiftool's internal xml format.
+	 * @author Riyad Kalla (software@thebuzzmedia.com)
+	 * @since 1.1
+	 */
+	private class CleanupTimerTask extends TimerTask {
+		private ExifTool owner;
+
+		public CleanupTimerTask(ExifTool owner) throws IllegalArgumentException {
+			if (owner == null)
+				throw new IllegalArgumentException(
+						"owner cannot be null and must refer to the ExifTool instance creating this task.");
+
+			this.owner = owner;
+		}
+
+		@Override
+		public void run() {
+			log("\tAuto cleanup task running...");
+			owner.close();
+		}
+	}
+
+	/**
+	 * Class used to define an exception that occurs when the caller attempts to
+	 * use a {@link Feature} that the underlying native ExifTool install does
+	 * not support (i.e. the version isn't new enough).
 	 * 
-	 * @param input
-	 *            the input file
-	 * @param output
-	 *            the output file
-	 * @throws IOException
-	 *             Signals that an I/O exception has occurred.
-	 */
-	@Override
-	public void getImageMetadataXml(File input, File output,
-			boolean includeBinary) throws IOException {
-
-		String result = getImageMetadataXml(input, includeBinary);
-
-		try (FileWriter w = new FileWriter(output)) {
-			w.write(result);
-		}
-	}
-
-	/**
-	 * output icc profile from input to output.
-	 * 
-	 * @param input
-	 *            the input file
-	 * @param output
-	 *            the output file for icc data
-	 * @return the command result from standard output e.g.
-	 *         "1 output files created"
-	 * @throws IOException
-	 *             Signals that an I/O exception has occurred.
-	 */
-	@Override
-	public String extractImageIccProfile(File input, File output)
-			throws IOException {
-
-		List<String> args = new ArrayList<String>();
-		args.add("-icc_profile");
-		args.add(input.getAbsolutePath());
-
-		args.add("-o");
-		args.add(output.getAbsolutePath());
-
-		return ExifProcess.executeToString(exifCmd, args, charset);
-	}
-
-	/**
-	 * Extract thumbnail from the given tag.
-	 * 
-	 * @param input
-	 *            the input file
-	 * @param tag
-	 *            the tag containing binary data PhotoshopThumbnail or
-	 *            ThumbnailImage
-	 * @return the thumbnail file created. it is in the same folder as the input
-	 *         file because of the syntax of exiftool and has the suffix
-	 *         ".thumb.jpg"
-	 * @throws IOException
-	 *             Signals that an I/O exception has occurred.
-	 */
-	@Override
-	public File extractThumbnail(File input, Tag tag) throws IOException {
-
-		List<String> args = new ArrayList<String>();
-		String suffix = ".thumb.jpg";
-		String thumbname = FilenameUtils.getBaseName(input.getName()) + suffix;
-
-		args.add("-" + tag.getKey());
-		args.add(input.getAbsolutePath());
-		args.add("-b");
-		args.add("-w");
-		args.add(suffix);
-		String result = ExifProcess.executeToString(exifCmd, args, charset);
-		File thumbnail = new File(input.getParent() + File.separator
-				+ thumbname);
-		if (!thumbnail.exists())
-			throw new IOException("could not create thumbnail: " + result);
-		return thumbnail;
-	}
-
-	/**
-	 * Will attempt 3 times to use the running exif process, and if unable to
-	 * complete successfully will throw IOException
-	 */
-	private Map<String, String> processStayOpen(List<String> args)
-			throws IOException {
-		int attempts = 0;
-		while (attempts < 3 && !shuttingDown.get()) {
-			attempts++;
-			// make sure process is started
-			ensureProcessRunning();
-			TimerTask attemptTimer = null;
-			try {
-				if (timeoutWhenKeepAlive > 0) {
-					attemptTimer = new TimerTask() {
-						@Override
-						public void run() {
-							log.warn("Process ran too long closing, max "
-									+ timeoutWhenKeepAlive + " mills");
-							process.close();
-						}
-					};
-					cleanupTimer.schedule(attemptTimer, timeoutWhenKeepAlive);
-				}
-				log.debug("Streaming arguments to ExifTool process...");
-				return process.sendArgs(args);
-			} catch (IOException ex) {
-				if (STREAM_CLOSED_MESSAGE.equals(ex.getMessage())
-						&& !shuttingDown.get()) {
-					// only catch "Stream Closed" error (happens when process
-					// has died)
-					log.warn(String.format(
-							"Caught IOException(\"%s\"), will restart daemon",
-							STREAM_CLOSED_MESSAGE));
-					process.close();
-				} else {
-					throw ex;
-				}
-			} finally {
-				if (attemptTimer != null)
-					attemptTimer.cancel();
-			}
-		}
-		if (shuttingDown.get()) {
-			throw new IOException("Shutting Down");
-		}
-		throw new IOException("Ran out of attempts");
-	}
-
-	/**
-	 * Helper method used to ensure a message is loggable before it is logged
-	 * and then pre-pend a universal prefix to all log messages generated by
-	 * this library to make the log entries easy to parse visually or
-	 * programmatically.
-	 * <p/>
-	 * If a message cannot be logged (logging is disabled) then this method
-	 * returns immediately.
-	 * <p/>
-	 * <strong>NOTE</strong>: Because Java will auto-box primitive arguments
-	 * into Objects when building out the <code>params</code> array, care should
-	 * be taken not to call this method with primitive values unless
-	 * {@link #DEBUG} is <code>true</code>; otherwise the VM will be spending
-	 * time performing unnecessary auto-boxing calculations.
-	 * 
-	 * @param message
-	 *            The log message in <a href=
-	 *            "http://download.oracle.com/javase/6/docs/api/java/util/Formatter.html#syntax"
-	 *            >format string syntax</a> that will be logged.
-	 * @param params
-	 *            The parameters that will be swapped into all the place holders
-	 *            in the original messages before being logged.
-	 * 
-	 * @see #LOG_PREFIX
-	 */
-	protected static void log(String message, Object... params) {
-		log.debug(message, params);
-	}
-
-	@Override
-	public Map<Object, Object> getImageMeta2(File image, MetadataTag... tags)
-			throws IllegalArgumentException, SecurityException, IOException {
-		return (Map) getImageMeta(image, tags);
-	}
-
-	@Override
-	public void rebuildMetadata(File file) throws IOException {
-		throw new RuntimeException("Not implemented.");
-	}
-
-	@Override
-	public void rebuildMetadata(WriteOptions options, File file)
-			throws IOException {
-		throw new RuntimeException("Not implemented.");
-	}
-
-	@Override
-	public Map<Object, Object> readMetadata(File file, Object... tags)
-			throws IOException {
-		throw new RuntimeException("Not implemented.");
-	}
-
-	@Override
-	public Map<Object, Object> readMetadata(ReadOptions options, File file,
-			Object... tags) throws IOException {
-		throw new RuntimeException("Not implemented.");
-	}
-
-	@Override
-	public <T> void writeMetadata(WriteOptions options, File image,
-			Map<T, Object> values) throws IOException {
-		throw new RuntimeException("Not implemented.");
-	}
-
-	@Override
-	protected void finalize() throws Throwable {
-		log.info("ExifTool not used anymore shutdown the exiftool process...");
-		shutdown();
-		super.finalize();
-	}
-
-	public static Charset computeDefaultCharset(Collection<Feature> features) {
-		if (features.contains(Feature.WINDOWS))
-			return Charset.forName("windows-1252");
-		return Charset.defaultCharset();
+	 * @author Riyad Kalla (software@thebuzzmedia.com)
+	 * @since 1.1
+	 */
+	public class UnsupportedFeatureException extends RuntimeException {
+		private static final long serialVersionUID = -1332725983656030770L;
+
+		private Feature feature;
+
+		public UnsupportedFeatureException(Feature feature) {
+			super(
+					"Use of feature ["
+							+ feature
+							+ "] requires version "
+							+ feature.version
+							+ " or higher of the native ExifTool program. The version of ExifTool referenced by the system property 'exiftool.path' is not high enough. You can either upgrade the install of ExifTool or avoid using this feature to workaround this exception.");
+		}
+
+		public Feature getFeature() {
+			return feature;
+		}
 	}
 }