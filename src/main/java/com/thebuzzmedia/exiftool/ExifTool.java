/**   
 * Copyright 2011 The Buzz Media, LLC
 * 
 * Licensed under the Apache License, Version 2.0 (the "License");
 * you may not use this file except in compliance with the License.
 * You may obtain a copy of the License at
 *
 *   http://www.apache.org/licenses/LICENSE-2.0
 *
 * Unless required by applicable law or agreed to in writing, software
 * distributed under the License is distributed on an "AS IS" BASIS,
 * WITHOUT WARRANTIES OR CONDITIONS OF ANY KIND, either express or implied.
 * See the License for the specific language governing permissions and
 * limitations under the License.
 */
package com.thebuzzmedia.exiftool;

import java.io.BufferedReader;
import java.io.File;
import java.io.IOException;
import java.io.InputStreamReader;
import java.io.OutputStreamWriter;
import java.util.ArrayList;
import java.util.HashMap;
import java.util.HashSet;
import java.util.List;
import java.util.Map;
import java.util.Map.Entry;
import java.util.Set;
import java.util.StringTokenizer;
import java.util.Timer;
import java.util.TimerTask;
import java.util.regex.Pattern;

/**
 * Class used to provide a Java-like interface to Phil Harvey's excellent,
 * Perl-based <a
 * href="http://www.sno.phy.queensu.ca/~phil/exiftool">ExifTool</a>.
 * <p/>
 * There are a number of other basic Java wrappers to ExifTool available online,
 * but most of them only abstract out the actual Java-external-process execution
 * logic and do no additional work to make integration with the external
 * ExifTool any easier or intuitive from the perspective of the Java application
 * written to make use of ExifTool.
 * <p/>
 * This class was written in order to make integration with ExifTool inside of a
 * Java application seamless and performant with the goal being that the
 * developer can treat ExifTool as if it were written in Java, garnering all of
 * the benefits with none of the added headache of managing an external native
 * process from Java.
 * <p/>
 * Phil Harvey's ExifTool is written in Perl and runs on all major platforms
 * (including Windows) so no portability issues are introduced into your
 * application by utilizing this class.
 * <h3>Usage</h3>
 * Assuming ExifTool is installed on the host system correctly and either in the
 * system path or pointed to by {@link #EXIF_TOOL_PATH}, using this class to
 * communicate with ExifTool is as simple as creating an instance (
 * <code>ExifTool tool = new ExifTool()</code>) and then making calls to
 * {@link #getImageMeta(File, Tag...)} or
 * {@link #getImageMeta(File, Format, Tag...)} with a list of {@link Tag}s you
 * want to pull values for from the given image.
 * <p/>
 * In this default mode, calls to <code>getImageMeta</code> will automatically
 * start an external ExifTool process to handle the request. After ExifTool has
 * parsed the tag values from the file, the external process exits and this
 * class parses the result before returning it to the caller.
 * <p/>
 * Results from calls to <code>getImageMeta</code> are returned in a {@link Map}
 * with the {@link Tag} values as the keys and {@link String} values for every
 * tag that had a value in the image file as the values. {@link Tag}s with no
 * value found in the image are omitted from the result map.
 * <p/>
 * While each {@link Tag} provides a hint at which format the resulting value
 * for that tag is returned as from ExifTool (see {@link Tag#getType()}), that
 * only applies to values returned with an output format of
 * {@link Format#NUMERIC} and it is ultimately up to the caller to decide how
 * best to parse or convert the returned values.
 * <p/>
 * The {@link Tag} Enum provides the {@link Tag#parseValue(Tag, String)}
 * convenience method for parsing given <code>String</code> values according to
 * the Tag hint automatically for you if that is what you plan on doing,
 * otherwise feel free to handle the return values anyway you want.
 * <h3>ExifTool -stay_open Support</h3>
 * ExifTool <a href=
 * "http://u88.n24.queensu.ca/exiftool/forum/index.php/topic,1402.msg12933.html#msg12933"
 * >8.36</a> added a new persistent-process feature that allows ExifTool to stay
 * running in a daemon mode and continue accepting commands via a file or stdin.
 * <p/>
 * This new mode is controlled via the <code>-stay_open True/False</code>
 * command line argument and in a busy system that is making thousands of calls
 * to ExifTool, can offer speed improvements of up to <strong>60x</strong> (yes,
 * really that much).
 * <p/>
 * This feature was added to ExifTool shortly after user <a
 * href="http://www.christian-etter.de/?p=458">Christian Etter discovered</a>
 * the overhead for starting up a new Perl interpreter each time ExifTool is
 * loaded accounts for roughly <a href=
 * "http://u88.n24.queensu.ca/exiftool/forum/index.php/topic,1402.msg6121.html#msg6121"
 * >98.4% of the total runtime</a>.
 * <p/>
 * Support for using ExifTool in daemon mode is enabled by passing
 * {@link Feature#STAY_OPEN} to the constructor of the class when creating an
 * instance of this class and then simply using the class as you normally would.
 * This class will manage a single ExifTool process running in daemon mode in
 * the background to service all future calls to the class.
 * <p/>
 * Because this feature requires ExifTool 8.36 or later, this class will
 * actually verify support for the feature in the version of ExifTool pointed at
 * by {@link #EXIF_TOOL_PATH} before successfully instantiating the class and
 * will notify you via an {@link UnsupportedFeatureException} if the native
 * ExifTool doesn't support the requested feature.
 * <p/>
 * In the event of an {@link UnsupportedFeatureException}, the caller can either
 * upgrade the native ExifTool upgrade to the version required or simply avoid
 * using that feature to work around the exception.
 * <h3>Automatic Resource Cleanup</h3>
 * When {@link Feature#STAY_OPEN} mode is used, there is the potential for
 * leaking both host OS processes (native 'exiftool' processes) as well as the
 * read/write streams used to communicate with it unless {@link #close()} is
 * called to clean them up when done. <strong>Fortunately</strong>, this class
 * provides an automatic cleanup mechanism that runs, by default, after 10mins
 * of inactivity to clean up those stray resources.
 * <p/>
 * The inactivity period can be controlled by modifying the
 * {@link #PROCESS_CLEANUP_DELAY} system variable. A value of <code>0</code> or
 * less disabled the automatic cleanup process and requires you to cleanup
 * ExifTool instances on your own by calling {@link #close()} manually.
 * <p/>
 * Any class activity by way of calls to <code>getImageMeta</code> will always
 * reset the inactivity timer, so in a busy system the cleanup thread could
 * potentially never run, leaving the original host ExifTool process running
 * forever (which is fine).
 * <p/>
 * This design was chosen to help make using the class and not introducing
 * memory leaks and bugs into your code easier as well as making very inactive
 * instances of this class light weight while not in-use by cleaning up after
 * themselves.
 * <p/>
 * The only overhead incurred when opening the process back up is a 250-500ms
 * lag while launching the VM interpreter again on the first call (depending on
 * host machine speed and load).
 * <h3>Reusing a "closed" ExifTool Instance</h3>
 * If you or the cleanup thread have called {@link #close()} on an instance of
 * this class, cleaning up the host process and read/write streams, the instance
 * of this class can still be safely used. Any followup calls to
 * <code>getImageMeta</code> will simply re-instantiate all the required
 * resources necessary to service the call (honoring any {@link Feature}s set).
 * <p/>
 * This can be handy behavior to be aware of when writing scheduled processing
 * jobs that may wake up every hour and process thousands of pictures then go
 * back to sleep. In order for the process to execute as fast as possible, you
 * would want to use ExifTool in daemon mode (pass {@link Feature#STAY_OPEN} to
 * the constructor of this class) and when done, instead of {@link #close()}-ing
 * the instance of this class and throwing it out, you can keep the reference
 * around and re-use it again when the job executes again an hour later.
 * <h3>Performance</h3>
 * Extra care is taken to ensure minimal object creation or unnecessary CPU
 * overhead while communicating with the external process.
 * <p/>
 * {@link Pattern}s used to split the responses from the process are explicitly
 * compiled and reused, string concatenation is minimized, Tag name lookup is
 * done via a <code>static final</code> {@link Map} shared by all instances and
 * so on.
 * <p/>
 * Additionally, extra care is taken to utilize the most optimal code paths when
 * initiating and using the external process, for example, the
 * {@link ProcessBuilder#command(List)} method is used to avoid the copying of
 * array elements when {@link ProcessBuilder#command(String...)} is used and
 * avoiding the (hidden) use of {@link StringTokenizer} when
 * {@link Runtime#exec(String)} is called.
 * <p/>
 * All of this effort was done to ensure that imgscalr and its supporting
 * classes continue to provide best-of-breed performance and memory utilization
 * in long running/high performance environments (e.g. web applications).
 * <h3>Thread Safety</h3>
 * Instances of this class are <strong>not</strong> Thread-safe. Both the
 * instance of this class and external ExifTool process maintain state specific
 * to the current operation. Use of instances of this class need to be
 * synchronized using an external mechanism or in a highly threaded environment
 * (e.g. web application), instances of this class can be used along with
 * {@link ThreadLocal}s to ensure Thread-safe, highly parallel use.
 * <h3>Why ExifTool?</h3>
 * <a href="http://www.sno.phy.queensu.ca/~phil/exiftool">ExifTool</a> is
 * written in Perl and requires an external process call from Java to make use
 * of.
 * <p/>
 * While this would normally preclude a piece of software from inclusion into
 * the imgscalr library (more complex integration), there is no other image
 * metadata piece of software available as robust, complete and well-tested as
 * ExifTool. In addition, ExifTool already runs on all major platforms
 * (including Windows), so there was not a lack of portability introduced by
 * providing an integration for it.
 * <p/>
 * Allowing it to be used from Java is a boon to any Java project that needs the
 * ability to read/write image-metadata from almost <a
 * href="http://www.sno.phy.queensu.ca/~phil/exiftool/#supported">any image or
 * video file</a> format.
 * <h3>Alternatives</h3>
 * If integration with an external Perl process is something your app cannot do
 * and you still need image metadata-extraction capability, Drew Noakes has
 * written the 2nd most robust image metadata library I have come across: <a
 * href="http://drewnoakes.com/drewnoakes.com/code/exif/">Metadata Extractor</a>
 * that you might want to look at.
 *
 * @author Riyad Kalla (software@thebuzzmedia.com)
 * @since 1.1
 */
public class ExifTool {
	/**
	 * Flag used to indicate if debugging output has been enabled by setting the
	 * "<code>exiftool.debug</code>" system property to <code>true</code>. This
	 * value will be <code>false</code> if the " <code>exiftool.debug</code>"
	 * system property is undefined or set to <code>false</code>.
	 * <p/>
	 * This system property can be set on startup with:<br/>
	 * <code>
	 * -Dexiftool.debug=true
	 * </code> or by calling {@link System#setProperty(String, String)} before
	 * this class is loaded.
	 * <p/>
	 * Default value is <code>false</code>.
	 */
	public static final Boolean DEBUG = Boolean.getBoolean("exiftool.debug");

	/**
	 * Prefix to every log message this library logs. Using a well-defined
	 * prefix helps make it easier both visually and programmatically to scan
	 * log files for messages produced by this library.
	 * <p/>
	 * The value is "<code>[exiftool] </code>" (including the space).
	 */
	public static final String LOG_PREFIX = "[exiftool] ";

	/**
	 * The absolute path to the ExifTool executable on the host system running
	 * this class as defined by the "<code>exiftool.path</code>" system
	 * property.
	 * <p/>
	 * If ExifTool is on your system path and running the command "exiftool"
	 * successfully executes it, leaving this value unchanged will work fine on
	 * any platform. If the ExifTool executable is named something else or not
	 * in the system path, then this property will need to be set to point at it
	 * before using this class.
	 * <p/>
	 * This system property can be set on startup with:<br/>
	 * <code>
	 * -Dexiftool.path=/path/to/exiftool
	 * </code> or by calling {@link System#setProperty(String, String)} before
	 * this class is loaded.
	 * <p/>
	 * On Windows be sure to double-escape the path to the tool, for example:
	 * <code>
	 * -Dexiftool.path=C:\\Tools\\exiftool.exe
	 * </code>
	 * <p/>
	 * Default value is "<code>exiftool</code>".
	 * <h3>Relative Paths</h3>
	 * Relative path values (e.g. "bin/tools/exiftool") are executed with
	 * relation to the base directory the VM process was started in. Essentially
	 * the directory that <code>new File(".").getAbsolutePath()</code> points at
	 * during runtime.
	 */
	public static final String EXIF_TOOL_PATH = System.getProperty(
			"exiftool.path", "exiftool");

	/**
	 * Interval (in milliseconds) of inactivity before the cleanup thread wakes
	 * up and cleans up the daemon ExifTool process and the read/write streams
	 * used to communicate with it when the {@link Feature#STAY_OPEN} feature is
	 * used.
	 * <p/>
	 * Ever time a call to <code>getImageMeta</code> is processed, the timer
	 * keeping track of cleanup is reset; more specifically, this class has to
	 * experience no activity for this duration of time before the cleanup
	 * process is fired up and cleans up the host OS process and the stream
	 * resources.
	 * <p/>
	 * Any subsequent calls to <code>getImageMeta</code> after a cleanup simply
	 * re-initializes the resources.
	 * <p/>
	 * This system property can be set on startup with:<br/>
	 * <code>
	 * -Dexiftool.processCleanupDelay=600000
	 * </code> or by calling {@link System#setProperty(String, String)} before
	 * this class is loaded.
	 * <p/>
	 * Setting this value to 0 disables the automatic cleanup thread completely
	 * and the caller will need to manually cleanup the external ExifTool
	 * process and read/write streams by calling {@link #close()}.
	 * <p/>
	 * Default value is <code>600,000</code> (10 minutes).
	 */
	public static final long PROCESS_CLEANUP_DELAY = Long.getLong(
			"exiftool.processCleanupDelay", 600000);

	/**
	 * Name used to identify the (optional) cleanup {@link Thread}.
	 * <p/>
	 * This is only provided to make debugging and profiling easier for
	 * implementors making use of this class such that the resources this class
	 * creates and uses (i.e. Threads) are readily identifiable in a running VM.
	 * <p/>
	 * Default value is "<code>ExifTool Cleanup Thread</code>".
	 */
	protected static final String CLEANUP_THREAD_NAME = "ExifTool Cleanup Thread";

	/**
	 * Compiled {@link Pattern} of ": " used to split compact output from
	 * ExifTool evenly into name/value pairs.
	 */
	protected static final Pattern TAG_VALUE_PATTERN = Pattern.compile(": ");

	/**
	 * Map shared across all instances of this class that maintains the state of
	 * {@link Feature}s and if they are supported or not (supported=true,
	 * unsupported=false) by the underlying native ExifTool process being used
	 * in conjunction with this class.
	 * <p/>
	 * If a {@link Feature} is missing from the map (has no <code>true</code> or
	 * <code>false</code> flag associated with it, but <code>null</code>
	 * instead) then that means that feature has not been checked for support
	 * yet and this class will know to call
	 * {@link #checkFeatureSupport(Feature...)} on it to determine its supported
	 * state.
	 * <p/>
	 * For efficiency reasons, individual {@link Feature}s are checked for
	 * support one time during each run of the VM and never again during the
	 * session of that running VM.
	 */
	protected static final Map<Feature, Boolean> FEATURE_SUPPORT_MAP = new HashMap<ExifTool.Feature, Boolean>();

	/**
	 * Static list of args used to execute ExifTool using the '-ver' flag in
	 * order to get it to print out its version number. Used by the
	 * {@link #checkFeatureSupport(Feature...)} method to check all the required
	 * feature versions.
	 * <p/>
	 * Defined here as a <code>static final</code> list because it is used every
	 * time and never changes.
	 */
	private static final List<String> VERIFY_FEATURE_ARGS = new ArrayList<String>(
			2);

	static {
		VERIFY_FEATURE_ARGS.add(EXIF_TOOL_PATH);
		VERIFY_FEATURE_ARGS.add("-ver");
	}

	/**
	 * Used to determine if the given {@link Feature} is supported by the
	 * underlying native install of ExifTool pointed at by
	 * {@link #EXIF_TOOL_PATH}.
	 * <p/>
	 * If support for the given feature has not been checked for yet, this
	 * method will automatically call out to ExifTool and ensure the requested
	 * feature is supported in the current local install.
	 * <p/>
	 * The external call to ExifTool to confirm feature support is only ever
	 * done once per JVM session and stored in a <code>static final</code>
	 * {@link Map} that all instances of this class share.
	 *
	 * @param feature
	 *            The feature to check support for in the underlying ExifTool
	 *            install.
	 *
	 * @return <code>true</code> if support for the given {@link Feature} was
	 *         confirmed to work with the currently installed ExifTool or
	 *         <code>false</code> if it is not supported.
	 *
	 * @throws IllegalArgumentException
	 *             if <code>feature</code> is <code>null</code>.
	 * @throws RuntimeException
	 *             if any exception occurs while attempting to start the
	 *             external ExifTool process to verify feature support.
	 */
	public static boolean isFeatureSupported(Feature feature)
			throws IllegalArgumentException, RuntimeException {
		if (feature == null)
			throw new IllegalArgumentException("feature cannot be null");

		Boolean supported = FEATURE_SUPPORT_MAP.get(feature);

		/*
		 * If there is no Boolean flag for the feature, support for it hasn't
		 * been checked yet with the native ExifTool install, so we need to do
		 * that.
		 */
		if (supported == null) {
			log("\tSupport for feature %s has not been checked yet, checking...");
			checkFeatureSupport(feature);

			// Re-query for the supported state
			supported = FEATURE_SUPPORT_MAP.get(feature);
		}

		return supported;
	}

	/**
	 * Helper method used to ensure a message is loggable before it is logged
	 * and then pre-pend a universal prefix to all log messages generated by
	 * this library to make the log entries easy to parse visually or
	 * programmatically.
	 * <p/>
	 * If a message cannot be logged (logging is disabled) then this method
	 * returns immediately.
	 * <p/>
	 * <strong>NOTE</strong>: Because Java will auto-box primitive arguments
	 * into Objects when building out the <code>params</code> array, care should
	 * be taken not to call this method with primitive values unless
	 * {@link #DEBUG} is <code>true</code>; otherwise the VM will be spending
	 * time performing unnecessary auto-boxing calculations.
	 * 
	 * @param message
	 *            The log message in <a href=
	 *            "http://download.oracle.com/javase/6/docs/api/java/util/Formatter.html#syntax"
	 *            >format string syntax</a> that will be logged.
	 * @param params
	 *            The parameters that will be swapped into all the place holders
	 *            in the original messages before being logged.
	 * 
	 * @see #LOG_PREFIX
	 */
	protected static void log(String message, Object... params) {
		if (DEBUG)
			System.out.printf(LOG_PREFIX + message + '\n', params);
	}

	/**
	 * Used to verify the version of ExifTool installed is a high enough version
	 * to support the given features.
	 * <p/>
	 * This method runs the command "<code>exiftool -ver</code>" to get the
	 * version of the installed ExifTool and then compares that version to the
	 * least required version specified by the given features (see
	 * {@link Feature#getVersion()}).
	 * 
	 * @param features
	 *            The features whose required versions will be checked against
	 *            the installed ExifTool for support.
	 * 
	 * @throws RuntimeException
	 *             if any exception occurs communicating with the external
	 *             ExifTool process spun up in order to check its version.
	 */
	protected static void checkFeatureSupport(Feature... features)
			throws RuntimeException {
		// Ensure there is work to do.
		if (features == null || features.length == 0)
			return;

		log("\tChecking %d feature(s) for support in the external ExifTool install...",
				features.length);

		for (int i = 0; i < features.length; i++) {
			String ver = null;
			Boolean supported;
			Feature feature = features[i];

			log("\t\tChecking feature %s for support, requires ExifTool version %s or higher...",
					feature, feature.version);

			// Execute 'exiftool -ver'
			IOStream streams = startExifToolProcess(VERIFY_FEATURE_ARGS);

			try {
				// Read the single-line reply (version number)
				ver = streams.reader.readLine();

				// Close r/w streams to exited process.
				streams.close();
			} catch (Exception e) {
				/*
				 * no-op, while it is important to know that we COULD launch the
				 * ExifTool process (i.e. startExifToolProcess call worked) but
				 * couldn't communicate with it, the context with which this
				 * method is called is from the constructor of this class which
				 * would just wrap this exception and discard it anyway if it
				 * failed.
				 * 
				 * the caller will realize there is something wrong with the
				 * ExifTool process communication as soon as they make their
				 * first call to getImageMeta in which case whatever was causing
				 * the exception here will popup there and then need to be
				 * corrected.
				 * 
				 * This is an edge case that should only happen in really rare
				 * scenarios, so making this method easier to use is more
				 * important that robust IOException handling right here.
				 */
			}

			// Ensure the version found is >= the required version.
			if (ver != null && ver.compareTo(feature.version) >= 0) {
				supported = Boolean.TRUE;
				log("\t\tFound ExifTool version %s, feature %s is SUPPORTED.",
						ver, feature);
			} else {
				supported = Boolean.FALSE;
				log("\t\tFound ExifTool version %s, feature %s is NOT SUPPORTED.",
						ver, feature);
			}

			// Update feature support map
			FEATURE_SUPPORT_MAP.put(feature, supported);
		}
	}

	protected static IOStream startExifToolProcess(List<String> args)
			throws RuntimeException {
		Process proc = null;
		IOStream streams = null;

		log("\tAttempting to start external ExifTool process using args: %s",
				args);

		try {
			proc = new ProcessBuilder(args).start();
			log("\t\tSuccessful");
		} catch (Exception e) {
			String message = "Unable to start external ExifTool process using the execution arguments: "
					+ args
					+ ". Ensure ExifTool is installed correctly and runs using the command path '"
					+ EXIF_TOOL_PATH
					+ "' as specified by the 'exiftool.path' system property.";

			log(message);
			throw new RuntimeException(message, e);
		}

		log("\tSetting up Read/Write streams to the external ExifTool process...");

		// Setup read/write streams to the new process.
		streams = new IOStream(new BufferedReader(new InputStreamReader(
				proc.getInputStream())), new OutputStreamWriter(
				proc.getOutputStream()));

		log("\t\tSuccessful, returning streams to caller.");
		return streams;
	}

	/**
	 * Simple class used to house the read/write streams used to communicate
	 * with an external ExifTool process as well as the logic used to safely
	 * close the streams when no longer needed.
	 * <p/>
	 * This class is just a convenient way to group and manage the read/write
	 * streams as opposed to making them dangling member variables off of
	 * ExifTool directly.
	 * 
	 * @author Riyad Kalla (software@thebuzzmedia.com)
	 * @since 1.1
	 */
	private static class IOStream {
		BufferedReader reader;
		OutputStreamWriter writer;

		public IOStream(BufferedReader reader, OutputStreamWriter writer) {
			this.reader = reader;
			this.writer = writer;
		}

		public void close() {
			try {
				log("\tClosing Read stream...");
				reader.close();
				log("\t\tSuccessful");
			} catch (Exception e) {
				// no-op, just try to close it.
			}

			try {
				log("\tClosing Write stream...");
				writer.close();
				log("\t\tSuccessful");
			} catch (Exception e) {
				// no-op, just try to close it.
			}

			// Null the stream references.
			reader = null;
			writer = null;

			log("\tRead/Write streams successfully closed.");
		}
	}

	/**
	 * Enum used to define the different kinds of features in the native
	 * ExifTool executable that this class can help you take advantage of.
	 * <p/>
	 * These flags are different from {@link Tag}s in that a "feature" is
	 * determined to be a special functionality of the underlying ExifTool
	 * executable that requires a different code-path in this class to take
	 * advantage of; for example, <code>-stay_open True</code> support.
	 * 
	 * @author Riyad Kalla (software@thebuzzmedia.com)
	 * @since 1.1
	 */
	public enum Feature {
		/**
		 * Enum used to specify that you wish to launch the underlying ExifTool
		 * process with <code>-stay_open True</code> support turned on that this
		 * class can then take advantage of.
		 * <p/>
		 * Required ExifTool version is <code>8.36</code> or higher.
		 */
		STAY_OPEN("8.36");

		/**
		 * Used to get the version of ExifTool required by this feature in order
		 * to work.
		 * 
		 * @return the version of ExifTool required by this feature in order to
		 *         work.
		 */
		public String getVersion() {
			return version;
		}

		private String version;

		private Feature(String version) {
			this.version = version;
		}
	}

	/**
	 * Enum used to define the 2 different output formats that {@link Tag}
	 * values can be returned in: numeric or human-readable text.
	 * <p/>
	 * ExifTool, via the <code>-n</code> command line arg, is capable of
	 * returning most values in their raw numeric form (e.g.
	 * Aperture="2.8010323841") as well as a more human-readable/friendly format
	 * (e.g. Aperture="2.8").
	 * <p/>
	 * While the {@link Tag}s defined on this class do provide a hint at the
	 * type of the result (see {@link Tag#getType()}), that hint only applies
	 * when the {@link Format#NUMERIC} form of the value is returned.
	 * <p/>
	 * If the caller finds the human-readable format easier to process,
	 * {@link Format#HUMAN_READABLE} can be specified when calling
	 * {@link ExifTool#getImageMeta(File, Format, Tag...)} and the returned
	 * {@link String} values processed manually by the caller.
	 * <p/>
	 * In order to see the types of values that are returned when
	 * {@link Format#HUMAN_READABLE} is used, you can check the comprehensive <a
	 * href="http://www.sno.phy.queensu.ca/~phil/exiftool/TagNames/index.html">
	 * ExifTool Tag Guide</a>.
	 * <p/>
	 * This makes sense with some values like Aperture that in
	 * {@link Format#NUMERIC} format end up returning as 14-decimal-place, high
	 * precision values that are near the intended value (e.g.
	 * "2.79999992203711" instead of just returning "2.8"). On the other hand,
	 * other values (like Orientation) are easier to parse when their numeric
	 * value (1-8) is returned instead of a much longer friendly name (e.g.
	 * "Mirror horizontal and rotate 270 CW").
	 * 
	 * @author Riyad Kalla (software@thebuzzmedia.com)
	 * @since 1.1
	 */
	public enum Format {
		NUMERIC, HUMAN_READABLE;
	}

	/**
	 * Enum used to pre-define a convenient list of tags that can be easily
	 * extracted from images using this class with an external install of
	 * ExifTool.
	 * <p/>
	 * Each tag defined also includes a type hint for the parsed value
	 * associated with it when the default {@link Format#NUMERIC} value format
	 * is used.
	 * <p/>
	 * All replies from ExifTool are parsed as {@link String}s and using the
	 * type hint from each {@link Tag} can easily be converted to the correct
	 * data format by using the provided {@link Tag#parseValue(Tag, String)}
	 * method.
	 * <p/>
	 * This class does not make an attempt at converting the value automatically
	 * in case the caller decides they would prefer tag values returned in
	 * {@link Format#HUMAN_READABLE} format and to avoid any compatibility
	 * issues with future versions of ExifTool if a tag's return value is
	 * changed. This approach to leaving returned tag values as strings until
	 * the caller decides they want to parse them is a safer and more robust
	 * approach.
	 * <p/>
	 * The types provided by each tag are merely a hint based on the <a
	 * href="http://www.sno.phy.queensu.ca/~phil/exiftool/TagNames/index.html"
	 * >ExifTool Tag Guide</a> by Phil Harvey; the caller is free to parse or
	 * process the returned {@link String} values any way they wish.
	 * <h3>Tag Support</h3>
	 * ExifTool is capable of parsing almost every tag known to man (1000+), but
	 * this class makes an attempt at pre-defining a convenient list of the most
	 * common tags for use.
	 * <p/>
	 * This list was determined by looking at the common metadata tag values
	 * written to images by popular mobile devices (iPhone, Android) as well as
	 * cameras like simple point and shoots as well as DSLRs. As an additional
	 * source of input the list of supported/common EXIF formats that Flickr
	 * supports was also reviewed to ensure the most common/useful tags were
	 * being covered here.
	 * <p/>
	 * Please email me or <a
	 * href="https://github.com/thebuzzmedia/imgscalr/issues">file an issue</a>
	 * if you think this list is missing a commonly used tag that should be
	 * added to it.
	 * 
	 * @author Riyad Kalla (software@thebuzzmedia.com)
	 * @since 1.1
	 */
	public enum Tag {
		ISO("ISO", Integer.class), APERTURE("ApertureValue", Double.class), WHITE_BALANCE(
				"WhiteBalance", Integer.class), CONTRAST("Contrast",
				Integer.class), SATURATION("Saturation", Integer.class), SHARPNESS(
				"Sharpness", Integer.class), SHUTTER_SPEED("ShutterSpeedValue",
				Double.class), DIGITAL_ZOOM_RATIO("DigitalZoomRatio",
				Double.class), IMAGE_WIDTH("ImageWidth", Integer.class), IMAGE_HEIGHT(
				"ImageHeight", Integer.class), X_RESOLUTION("XResolution",
				Double.class), Y_RESOLUTION("YResolution", Double.class), FLASH(
				"Flash", Integer.class), METERING_MODE("MeteringMode",
				Integer.class), FOCAL_LENGTH("FocalLength", Double.class), FOCAL_LENGTH_35MM(
				"FocalLengthIn35mmFormat", Integer.class), EXPOSURE_TIME(
				"ExposureTime", Double.class), EXPOSURE_COMPENSATION(
				"ExposureCompensation", Double.class), EXPOSURE_PROGRAM(
				"ExposureProgram", Integer.class), ORIENTATION("Orientation",
				Integer.class), COLOR_SPACE("ColorSpace", Integer.class), SENSING_METHOD(
				"SensingMethod", Integer.class), SOFTWARE("Software",
				String.class), MAKE("Make", String.class), MODEL("Model",
				String.class), LENS_MAKE("LensMake", String.class), LENS_MODEL(
				"LensModel", String.class), OWNER_NAME("OwnerName",
				String.class), TITLE("XPTitle", String.class), AUTHOR(
				"XPAuthor", String.class), SUBJECT("XPSubject", String.class), KEYWORDS(
				"XPKeywords", String.class), COMMENT("XPComment", String.class), RATING(
				"Rating", Integer.class), RATING_PERCENT("RatingPercent",
				Integer.class), DATE_TIME_ORIGINAL("DateTimeOriginal",
				String.class), CREATION_DATE("CreationDate", String.class), GPS_LATITUDE(
				"GPSLatitude", Double.class), GPS_LATITUDE_REF(
				"GPSLatitudeRef", String.class), GPS_LONGITUDE("GPSLongitude",
				Double.class), GPS_LONGITUDE_REF("GPSLongitudeRef",
				String.class), GPS_ALTITUDE("GPSAltitude", Double.class), GPS_ALTITUDE_REF(
				"GPSAltitudeRef", Integer.class), GPS_SPEED("GPSSpeed",
				Double.class), GPS_SPEED_REF("GPSSpeedRef", String.class), GPS_PROCESS_METHOD(
				"GPSProcessingMethod", String.class), GPS_BEARING(
				"GPSDestBearing", Double.class), GPS_BEARING_REF(
				"GPSDestBearingRef", String.class), GPS_TIMESTAMP(
				"GPSTimeStamp", String.class), ROTATION("Rotation",Integer.class),
				EXIF_VERSION("ExifVersion",String.class), LENS_ID("LensID",String.class),
				COPYRIGHT("Copyright", String.class), ARTIST("Artist", String.class),
                SUB_SEC_TIME_ORIGINAL("SubSecTimeOriginal", Integer.class),
                SUB_SEC_DATE_TIME_ORIGINAL("SubSecDateTimeOriginal", Integer.class),
                OBJECT_NAME("ObjectName", String.class), CAPTION_ABSTRACT("Caption-Abstract",
                String.class), CREATOR("Creator", String.class), IPTC_KEYWORDS("Keywords",
                String.class), COPYRIGHT_NOTICE("CopyrightNotice", String.class),
<<<<<<< HEAD
                FILE_TYPE("FileType", String.class), AVG_BITRATE("AvgBitrate", String.class),
                MIME_TYPE("MIMEType", String.class);
=======
                CREATE_DATE("CreateDate", Integer.class),
                CONTENT_CREATION_DATE("ContentCreateDate", Integer.class);
>>>>>>> 702a662c

		private static final Map<String, Tag> TAG_LOOKUP_MAP;

		/**
		 * Initializer used to init the <code>static final</code> tag/name
		 * lookup map used by all instances of this class.
		 */
		static {
			Tag[] values = Tag.values();
			TAG_LOOKUP_MAP = new HashMap<String, ExifTool.Tag>(
					values.length * 3);

			for (int i = 0; i < values.length; i++) {
				Tag tag = values[i];
				TAG_LOOKUP_MAP.put(tag.name, tag);
			}
		}

		/**
		 * Used to get the {@link Tag} identified by the given, case-sensitive,
		 * tag name.
		 * 
		 * @param name
		 *            The case-sensitive name of the tag that will be searched
		 *            for.
		 * 
		 * @return the {@link Tag} identified by the given, case-sensitive, tag
		 *         name or <code>null</code> if one couldn't be found.
		 */
		public static Tag forName(String name) {
			return TAG_LOOKUP_MAP.get(name);
		}

		/**
		 * Convenience method used to convert the given string Tag value
		 * (returned from the external ExifTool process) into the type described
		 * by the associated {@link Tag}.
		 * 
		 * @param <T>
		 *            The type of the returned value.
		 * @param tag
		 *            The {@link Tag} whose value this is. The tag's type hint
		 *            will be queried to determine how to convert this string
		 *            value.
		 * @param value
		 *            The {@link String} representation of the tag's value as
		 *            parsed from the image.
		 * 
		 * @return the given string value converted to a native Java type (e.g.
		 *         Integer, Double, etc.).
		 * 
		 * @throws IllegalArgumentException
		 *             if <code>tag</code> is <code>null</code>.
		 * @throws NumberFormatException
		 *             if any exception occurs while trying to parse the given
		 *             <code>value</code> to any of the supported numeric types
		 *             in Java via calls to the respective <code>parseXXX</code>
		 *             methods defined on all the numeric wrapper classes (e.g.
		 *             {@link Integer#parseInt(String)} ,
		 *             {@link Double#parseDouble(String)} and so on).
		 * @throws ClassCastException
		 *             if the type defined by <code>T</code> is incompatible
		 *             with the type defined by {@link Tag#getType()} returned
		 *             by the <code>tag</code> argument passed in. This class
		 *             performs an implicit/unchecked cast to the type
		 *             <code>T</code> before returning the parsed result of the
		 *             type indicated by {@link Tag#getType()}. If the types do
		 *             not match, a <code>ClassCastException</code> will be
		 *             generated by the VM.
		 */
		@SuppressWarnings("unchecked")
		public static <T> T parseValue(Tag tag, String value)
				throws IllegalArgumentException, NumberFormatException {
			if (tag == null)
				throw new IllegalArgumentException("tag cannot be null");

			T result = null;

			// Check that there is work to do first.
			if (value != null) {
				Class<?> type = tag.type;

				if (Boolean.class.isAssignableFrom(type))
					result = (T) Boolean.valueOf(value);
				else if (Byte.class.isAssignableFrom(type))
					result = (T) Byte.valueOf(Byte.parseByte(value));
				else if (Integer.class.isAssignableFrom(type))
					result = (T) Integer.valueOf(Integer.parseInt(value));
				else if (Short.class.isAssignableFrom(type))
					result = (T) Short.valueOf(Short.parseShort(value));
				else if (Long.class.isAssignableFrom(type))
					result = (T) Long.valueOf(Long.parseLong(value));
				else if (Float.class.isAssignableFrom(type))
					result = (T) Float.valueOf(Float.parseFloat(value));
				else if (Double.class.isAssignableFrom(type))
					result = (T) Double.valueOf(Double.parseDouble(value));
				else if (Character.class.isAssignableFrom(type))
					result = (T) Character.valueOf(value.charAt(0));
				else if (String.class.isAssignableFrom(type))
					result = (T) value;
			}

			return result;
		}

		/**
		 * Used to get the name of the tag (e.g. "Orientation", "ISO", etc.).
		 * 
		 * @return the name of the tag (e.g. "Orientation", "ISO", etc.).
		 */
		public String getName() {
			return name;
		}

		/**
		 * Used to get a hint for the native type of this tag's value as
		 * specified by Phil Harvey's <a href=
		 * "http://www.sno.phy.queensu.ca/~phil/exiftool/TagNames/index.html"
		 * >ExifTool Tag Guide</a>.
		 * 
		 * @return a hint for the native type of this tag's value.
		 */
		public Class<?> getType() {
			return type;
		}

		private String name;
		private Class<?> type;

		private Tag(String name, Class<?> type) {
			this.name = name;
			this.type = type;
		}
	}

	private Timer cleanupTimer;
	private TimerTask currentCleanupTask;

	private IOStream streams;
	private List<String> args;

	private Set<Feature> featureSet;

	public ExifTool() {
		this((Feature[]) null);
	}

	public ExifTool(Feature... features) throws UnsupportedFeatureException {
		featureSet = new HashSet<ExifTool.Feature>();

		if (features != null && features.length > 0) {
			/*
			 * Process all features to ensure we checked them for support in the
			 * installed version of ExifTool. If the feature has already been
			 * checked before, this method will return immediately.
			 */
			checkFeatureSupport(features);

			/*
			 * Now we need to verify that all the features requested for this
			 * instance of ExifTool to use WERE supported after all.
			 */
			for (int i = 0; i < features.length; i++) {
				Feature f = features[i];

				/*
				 * If the Feature was supported, record it in the local
				 * featureSet so this instance knows what features are being
				 * turned on by the caller.
				 * 
				 * If the Feature was not supported, throw an exception
				 * reporting it to the caller so they know it cannot be used.
				 */
				if (FEATURE_SUPPORT_MAP.get(f).booleanValue())
					featureSet.add(f);
				else
					throw new UnsupportedFeatureException(f);
			}
		}

		args = new ArrayList<String>(64);

		/*
		 * Now that initialization is done, init the cleanup timer if we are
		 * using STAY_OPEN and the delay time set is non-zero.
		 */
		if (isFeatureEnabled(Feature.STAY_OPEN) && PROCESS_CLEANUP_DELAY > 0) {
			this.cleanupTimer = new Timer(CLEANUP_THREAD_NAME, true);

			// Start the first cleanup task counting down.
			resetCleanupTask();
		}
	}

	/**
	 * Used to shutdown the external ExifTool process and close the read/write
	 * streams used to communicate with it when {@link Feature#STAY_OPEN} is
	 * enabled.
	 * <p/>
	 * <strong>NOTE</strong>: Calling this method does not preclude this
	 * instance of {@link ExifTool} from being re-used, it merely disposes of
	 * the native and internal resources until the next call to
	 * <code>getImageMeta</code> causes them to be re-instantiated.
	 * <p/>
	 * The cleanup thread will automatically call this after an interval of
	 * inactivity defined by {@link #PROCESS_CLEANUP_DELAY}.
	 * <p/>
	 * Calling this method on an instance of this class without
	 * {@link Feature#STAY_OPEN} support enabled has no effect.
	 */
	public void close() {
		/*
		 * no-op if the underlying process and streams have already been closed
		 * OR if stayOpen was never used in the first place in which case
		 * nothing is open right now anyway.
		 */
		if (streams == null)
			return;

		/*
		 * If ExifTool was used in stayOpen mode but getImageMeta was never
		 * called then the streams were never initialized and there is nothing
		 * to shut down or destroy, otherwise we need to close down all the
		 * resources in use.
		 */
		if (streams == null) {
			log("\tThis ExifTool instance was never used so no external process or streams were ever created (nothing to clean up, we will just exit).");
		} else {
			try {
				log("\tAttempting to close ExifTool daemon process, issuing '-stay_open\\nFalse\\n' command...");

				// Tell the ExifTool process to exit.
				streams.writer.write("-stay_open\nFalse\n");
				streams.writer.flush();

				log("\t\tSuccessful");
			} catch (IOException e) {
				e.printStackTrace();
			} finally {
				streams.close();
			}
		}

		streams = null;
		log("\tExifTool daemon process successfully terminated.");
	}

	/**
	 * For {@link ExifTool} instances with {@link Feature#STAY_OPEN} support
	 * enabled, this method is used to determine if there is currently a running
	 * ExifTool process associated with this class.
	 * <p/>
	 * Any dependent processes and streams can be shutdown using
	 * {@link #close()} and this class will automatically re-create them on the
	 * next call to <code>getImageMeta</code> if necessary.
	 * 
	 * @return <code>true</code> if there is an external ExifTool process in
	 *         daemon mode associated with this class utilizing the
	 *         {@link Feature#STAY_OPEN} feature, otherwise returns
	 *         <code>false</code>.
	 */
	public boolean isRunning() {
		return (streams != null);
	}

	/**
	 * Used to determine if the given {@link Feature} has been enabled for this
	 * particular instance of {@link ExifTool}.
	 * <p/>
	 * This method is different from {@link #isFeatureSupported(Feature)}, which
	 * checks if the given feature is supported by the underlying ExifTool
	 * install where as this method tells the caller if the given feature has
	 * been enabled for use in this particular instance.
	 * 
	 * @param feature
	 *            The feature to check if it has been enabled for us or not on
	 *            this instance.
	 * 
	 * @return <code>true</code> if the given {@link Feature} is currently
	 *         enabled on this instance of {@link ExifTool}, otherwise returns
	 *         <code>false</code>.
	 * 
	 * @throws IllegalArgumentException
	 *             if <code>feature</code> is <code>null</code>.
	 */
	public boolean isFeatureEnabled(Feature feature)
			throws IllegalArgumentException {
		if (feature == null)
			throw new IllegalArgumentException("feature cannot be null");

		return featureSet.contains(feature);
	}

	public Map<Tag, String> getImageMeta(File image, Tag... tags)
			throws IllegalArgumentException, SecurityException, IOException {
		return getImageMeta(image, Format.NUMERIC, tags);
	}

	public Map<Tag, String> getImageMeta(File image, Format format, Tag... tags)
			throws IllegalArgumentException, SecurityException, IOException {
		if (image == null)
			throw new IllegalArgumentException(
					"image cannot be null and must be a valid stream of image data.");
		if (format == null)
			throw new IllegalArgumentException("format cannot be null");
		if (tags == null || tags.length == 0)
			throw new IllegalArgumentException(
					"tags cannot be null and must contain 1 or more Tag to query the image for.");
		if (!image.canRead())
			throw new SecurityException(
					"Unable to read the given image ["
							+ image.getAbsolutePath()
							+ "], ensure that the image exists at the given path and that the executing Java process has permissions to read it.");

		long startTime = System.currentTimeMillis();

		/*
		 * Create a result map big enough to hold results for each of the tags
		 * and avoid collisions while inserting.
		 */
		Map<Tag, String> resultMap = new HashMap<ExifTool.Tag, String>(
				tags.length * 3);

		if (DEBUG)
			log("Querying %d tags from image: %s", tags.length,
					image.getAbsolutePath());

		long exifToolCallElapsedTime = 0;

		/*
		 * Using ExifTool in daemon mode (-stay_open True) executes different
		 * code paths below. So establish the flag for this once and it is
		 * reused a multitude of times later in this method to figure out where
		 * to branch to.
		 */
		boolean stayOpen = featureSet.contains(Feature.STAY_OPEN);

		// Clear process args
		args.clear();

		if (stayOpen) {
			log("\tUsing ExifTool in daemon mode (-stay_open True)...");

			// Always reset the cleanup task.
			resetCleanupTask();

			/*
			 * If this is our first time calling getImageMeta with a stayOpen
			 * connection, set up the persistent process and run it so it is
			 * ready to receive commands from us.
			 */
			if (streams == null) {
				log("\tStarting daemon ExifTool process and creating read/write streams (this only happens once)...");

				args.add(EXIF_TOOL_PATH);
				args.add("-stay_open");
				args.add("True");
				args.add("-@");
				args.add("-");

				// Begin the persistent ExifTool process.
				streams = startExifToolProcess(args);
			}

			log("\tStreaming arguments to ExifTool process...");

			if (format == Format.NUMERIC)
				streams.writer.write("-n\n"); // numeric output

			streams.writer.write("-S\n"); // compact output

			for (int i = 0; i < tags.length; i++) {
				streams.writer.write('-');
				streams.writer.write(tags[i].name);
				streams.writer.write("\n");
			}

			streams.writer.write(image.getAbsolutePath());
			streams.writer.write("\n");

			log("\tExecuting ExifTool...");

			// Begin tracking the duration ExifTool takes to respond.
			exifToolCallElapsedTime = System.currentTimeMillis();

			// Run ExifTool on our file with all the given arguments.
			streams.writer.write("-execute\n");
			streams.writer.flush();
		} else {
			log("\tUsing ExifTool in non-daemon mode (-stay_open False)...");

			/*
			 * Since we are not using a stayOpen process, we need to setup the
			 * execution arguments completely each time.
			 */
			args.add(EXIF_TOOL_PATH);

			if (format == Format.NUMERIC)
				args.add("-n"); // numeric output

			args.add("-S"); // compact output

			for (int i = 0; i < tags.length; i++)
				args.add("-" + tags[i].name);

			args.add(image.getAbsolutePath());

			// Run the ExifTool with our args.
			streams = startExifToolProcess(args);

			// Begin tracking the duration ExifTool takes to respond.
			exifToolCallElapsedTime = System.currentTimeMillis();
		}

		log("\tReading response back from ExifTool...");

		String line = null;

		while ((line = streams.reader.readLine()) != null) {
			String[] pair = TAG_VALUE_PATTERN.split(line);

			if (pair != null && pair.length == 2) {
				// Determine the tag represented by this value.
				Tag tag = Tag.forName(pair[0]);

				/*
				 * Store the tag and the associated value in the result map only
				 * if we were able to map the name back to a Tag instance. If
				 * not, then this is an unknown/unexpected tag return value and
				 * we skip it since we cannot translate it back to one of our
				 * supported tags.
				 */
				if (tag != null) {
					resultMap.put(tag, pair[1]);
					log("\t\tRead Tag [name=%s, value=%s]", tag.name, pair[1]);
				}
			}

			/*
			 * When using a persistent ExifTool process, it terminates its
			 * output to us with a "{ready}" clause on a new line, we need to
			 * look for it and break from this loop when we see it otherwise
			 * this process will hang indefinitely blocking on the input stream
			 * with no data to read.
			 */
			if (stayOpen && line.equals("{ready}"))
				break;
		}

		// Print out how long the call to external ExifTool process took.
		log("\tFinished reading ExifTool response in %d ms.",
				(System.currentTimeMillis() - exifToolCallElapsedTime));

		/*
		 * If we are not using a persistent ExifTool process, then after running
		 * the command above, the process exited in which case we need to clean
		 * our streams up since it no longer exists. If we were using a
		 * persistent ExifTool process, leave the streams open for future calls.
		 */
		if (!stayOpen)
			streams.close();

		if (DEBUG)
			log("\tImage Meta Processed in %d ms [queried %d tags and found %d values]",
					(System.currentTimeMillis() - startTime), tags.length,
					resultMap.size());

		return resultMap;
	}
        
        public void setImageMeta(File image, Map<Tag, String> tags) 
                        throws IllegalArgumentException, SecurityException, IOException {
		setImageMeta(image, Format.NUMERIC, tags);
	}
        
        public void setImageMeta(File image, Format format, Map<Tag, String> tags )
			throws IllegalArgumentException, SecurityException, IOException {
		if (image == null)
			throw new IllegalArgumentException(
					"image cannot be null and must be a valid stream of image data.");
		if (format == null)
			throw new IllegalArgumentException("format cannot be null");
		if (tags == null || tags.size() == 0)
			throw new IllegalArgumentException(
					"tags cannot be null and must contain 1 or more Tag to query the image for.");
		if (!image.canWrite())
			throw new SecurityException(
					"Unable to read the given image ["
							+ image.getAbsolutePath()
							+ "], ensure that the image exists at the given path and that the executing Java process has permissions to read it.");

		long startTime = System.currentTimeMillis();

		if (DEBUG)
			log("Writing %d tags to image: %s", tags.size(),
					image.getAbsolutePath());

		long exifToolCallElapsedTime = 0;

		/*
		 * Using ExifTool in daemon mode (-stay_open True) executes different
		 * code paths below. So establish the flag for this once and it is
		 * reused a multitude of times later in this method to figure out where
		 * to branch to.
		 */
		boolean stayOpen = featureSet.contains(Feature.STAY_OPEN);

		// Clear process args
		args.clear();

		if (stayOpen) {
			log("\tUsing ExifTool in daemon mode (-stay_open True)...");

			// Always reset the cleanup task.
			resetCleanupTask();

			/*
			 * If this is our first time calling getImageMeta with a stayOpen
			 * connection, set up the persistent process and run it so it is
			 * ready to receive commands from us.
			 */
			if (streams == null) {
				log("\tStarting daemon ExifTool process and creating read/write streams (this only happens once)...");

				args.add(EXIF_TOOL_PATH);
				args.add("-stay_open");
				args.add("True");
				args.add("-@");
				args.add("-");

				// Begin the persistent ExifTool process.
				streams = startExifToolProcess(args);
			}

			log("\tStreaming arguments to ExifTool process...");

			if (format == Format.NUMERIC)
				streams.writer.write("-n\n"); // numeric output

			streams.writer.write("-S\n"); // compact output

                        for ( Entry<Tag,String> entry :tags.entrySet() ) {
				streams.writer.write('-');
				streams.writer.write(entry.getKey().name);
				streams.writer.write("='");
				streams.writer.write(entry.getValue());
				streams.writer.write("'\n");
			}

			streams.writer.write(image.getAbsolutePath());
			streams.writer.write("\n");

			log("\tExecuting ExifTool...");

			// Begin tracking the duration ExifTool takes to respond.
			exifToolCallElapsedTime = System.currentTimeMillis();

			// Run ExifTool on our file with all the given arguments.
			streams.writer.write("-execute\n");
			streams.writer.flush();
		} else {
			log("\tUsing ExifTool in non-daemon mode (-stay_open False)...");

			/*
			 * Since we are not using a stayOpen process, we need to setup the
			 * execution arguments completely each time.
			 */
			args.add(EXIF_TOOL_PATH);

			if (format == Format.NUMERIC)
				args.add("-n"); // numeric output

			args.add("-S"); // compact output

			for ( Entry<Tag,String> entry :tags.entrySet() )
				args.add("-" + entry.getKey().name + "='" + entry.getValue() + "'" );

			args.add(image.getAbsolutePath());

			// Run the ExifTool with our args.
			streams = startExifToolProcess(args);

			// Begin tracking the duration ExifTool takes to respond.
			exifToolCallElapsedTime = System.currentTimeMillis();
		}

		log("\tReading response back from ExifTool...");

		String line = null;

		while ((line = streams.reader.readLine()) != null) {
			/*
			 * When using a persistent ExifTool process, it terminates its
			 * output to us with a "{ready}" clause on a new line, we need to
			 * look for it and break from this loop when we see it otherwise
			 * this process will hang indefinitely blocking on the input stream
			 * with no data to read.
			 */
			if (stayOpen && line.equals("{ready}"))
				break;
		}

		// Print out how long the call to external ExifTool process took.
		log("\tFinished reading ExifTool response in %d ms.",
				(System.currentTimeMillis() - exifToolCallElapsedTime));

		/*
		 * If we are not using a persistent ExifTool process, then after running
		 * the command above, the process exited in which case we need to clean
		 * our streams up since it no longer exists. If we were using a
		 * persistent ExifTool process, leave the streams open for future calls.
		 */
		if (!stayOpen)
			streams.close();

		if (DEBUG)
			log("\tImage Meta Processed in %d ms [write %d tags]",
					(System.currentTimeMillis() - startTime), tags.size());
	}

	/**
	 * Helper method used to make canceling the current task and scheduling a
	 * new one easier.
	 * <p/>
	 * It is annoying that we cannot just reset the timer on the task, but that
	 * isn't the way the java.util.Timer class was designed unfortunately.
	 */
	private void resetCleanupTask() {
		// no-op if the timer was never created.
		if (cleanupTimer == null)
			return;

		log("\tResetting cleanup task...");

		// Cancel the current cleanup task if necessary.
		if (currentCleanupTask != null)
			currentCleanupTask.cancel();

		// Schedule a new cleanup task.
		cleanupTimer.schedule(
				(currentCleanupTask = new CleanupTimerTask(this)),
				PROCESS_CLEANUP_DELAY, PROCESS_CLEANUP_DELAY);

		log("\t\tSuccessful");
	}

	/**
	 * Class used to represent the {@link TimerTask} used by the internal auto
	 * cleanup {@link Timer} to call {@link ExifTool#close()} after a specified
	 * interval of inactivity.
	 * 
	 * @author Riyad Kalla (software@thebuzzmedia.com)
	 * @since 1.1
	 */
	private class CleanupTimerTask extends TimerTask {
		private ExifTool owner;

		public CleanupTimerTask(ExifTool owner) throws IllegalArgumentException {
			if (owner == null)
				throw new IllegalArgumentException(
						"owner cannot be null and must refer to the ExifTool instance creating this task.");

			this.owner = owner;
		}

		@Override
		public void run() {
			log("\tAuto cleanup task running...");
			owner.close();
		}
	}

	/**
	 * Class used to define an exception that occurs when the caller attempts to
	 * use a {@link Feature} that the underlying native ExifTool install does
	 * not support (i.e. the version isn't new enough).
	 * 
	 * @author Riyad Kalla (software@thebuzzmedia.com)
	 * @since 1.1
	 */
	public class UnsupportedFeatureException extends RuntimeException {
		private static final long serialVersionUID = -1332725983656030770L;

		private Feature feature;

		public UnsupportedFeatureException(Feature feature) {
			super(
					"Use of feature ["
							+ feature
							+ "] requires version "
							+ feature.version
							+ " or higher of the native ExifTool program. The version of ExifTool referenced by the system property 'exiftool.path' is not high enough. You can either upgrade the install of ExifTool or avoid using this feature to workaround this exception.");
		}

		public Feature getFeature() {
			return feature;
		}
	}
}<|MERGE_RESOLUTION|>--- conflicted
+++ resolved
@@ -753,13 +753,10 @@
                 OBJECT_NAME("ObjectName", String.class), CAPTION_ABSTRACT("Caption-Abstract",
                 String.class), CREATOR("Creator", String.class), IPTC_KEYWORDS("Keywords",
                 String.class), COPYRIGHT_NOTICE("CopyrightNotice", String.class),
-<<<<<<< HEAD
                 FILE_TYPE("FileType", String.class), AVG_BITRATE("AvgBitrate", String.class),
-                MIME_TYPE("MIMEType", String.class);
-=======
+                MIME_TYPE("MIMEType", String.class),
                 CREATE_DATE("CreateDate", Integer.class),
                 CONTENT_CREATION_DATE("ContentCreateDate", Integer.class);
->>>>>>> 702a662c
 
 		private static final Map<String, Tag> TAG_LOOKUP_MAP;
 
