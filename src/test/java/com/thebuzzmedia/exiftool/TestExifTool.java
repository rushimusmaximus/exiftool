--- conflicted
+++ resolved
@@ -1,28 +1,20 @@
 package com.thebuzzmedia.exiftool;
 
-import static org.junit.Assert.assertEquals;
-import static org.junit.Assert.assertTrue;
-import static org.junit.Assert.fail;
+import static org.junit.Assert.*;
 
 import java.io.File;
 import java.io.IOException;
 import java.net.URISyntaxException;
 import java.net.URL;
-import java.nio.file.Files;
-import java.nio.file.Path;
-import java.nio.file.Paths;
-import java.nio.file.StandardCopyOption;
+import java.nio.file.*;
 import java.text.SimpleDateFormat;
-import java.util.ArrayList;
-import java.util.Date;
-import java.util.HashMap;
-import java.util.List;
-import java.util.Map;
-import java.util.Set;
+import java.util.*;
 
 import org.junit.Test;
 import org.slf4j.Logger;
 import org.slf4j.LoggerFactory;
+
+import com.thebuzzmedia.exiftool.adapters.ExifToolService;
 
 /**
  * TestMetadata
@@ -32,23 +24,24 @@
  * @since Initially created 8/8/13
  */
 
-<<<<<<< HEAD
 public class TestExifTool {
 	private static final String TEST_FILES_PATH = "src/test/resources";
 	private static Logger log = LoggerFactory.getLogger(TestExifTool.class);
 	private static ExifToolService create(Feature... features){
-		return ExifToolService.Factory.create(features);
+		return RawExifTool.Factory.create(features);
 		//return new ExifToolNew2(features);
 		//return new ExifToolNew(features);
 	}
 	private static ExifToolService create(int timeoutWhenKeepAliveInMillis, Feature... features){
-		return ExifToolService.Factory.create(timeoutWhenKeepAliveInMillis, features);
+		return RawExifTool.Factory.create(timeoutWhenKeepAliveInMillis, features);
 		//return new ExifToolNew(timeoutWhenKeepAliveInMillis, features);
 		//return new ExifToolNew2(timeoutWhenKeepAliveInMillis, features);
 	}
 	private ExifToolService create(ReadOptions readOptions,Feature...features) {
-		return ExifToolService.Factory.create(readOptions, features);
-	}
+		return RawExifTool.Factory.create(readOptions, features);
+	}
+
+	private ReadOptions options = new ReadOptions();
 
 	@Test
 	public void testSingleTool() throws Exception {
@@ -155,8 +148,8 @@
 		URL url = getClass()
 				.getResource("/kureckjones_jett_075_02-cropped.tif");
 		imageFile = new File(url.toURI());
-		metadata = tool.getImageMeta(imageFile, Format.HUMAN_READABLE,
-				Tag.values());
+		metadata = tool.getImageMeta4(imageFile, options ,
+				Format.HUMAN_READABLE, Tag.values());
 		assertEquals(32, metadata.size());
 
 		keys = metadata.keySet();
@@ -164,10 +157,10 @@
 		tag = Tag.IMAGE_WIDTH;
 		assertTrue(keys.contains(tag));
 		Object a = metadata.get(tag);
-		assertEquals(728, tag.parseValue(metadata.get(tag)));
+		assertEquals(728, tag.getValue(metadata));
 
 		tag = Tag.IMAGE_HEIGHT;
-		assertEquals(825, tag.parseValue(metadata.get(tag)));
+		assertEquals(825, tag.getValue(metadata));
 
 		tag = Tag.MODEL;
 		assertEquals("P 45+", tag.parseValue(metadata.get(tag)));
@@ -175,27 +168,27 @@
 
 		url = getClass().getResource("/nexus-s-electric-cars.jpg");
 		imageFile = new File(url.toURI());
-		metadata = tool.getImageMeta(imageFile, Format.HUMAN_READABLE,
-				Tag.values());
-		assertEquals(25, metadata.size());
+		metadata = tool.getImageMeta4(imageFile, options,
+				Format.HUMAN_READABLE, Tag.values());
+		assertEquals(27, metadata.size());
 
 		keys = metadata.keySet();
 		tag = Tag.IMAGE_WIDTH;
 		assertTrue(keys.contains(tag));
-		assertEquals(2560, tag.parseValue(metadata.get(tag)));
+		assertEquals(2560, tag.getValue(metadata));
 
 		tag = Tag.IMAGE_HEIGHT;
-		assertEquals(1920, tag.parseValue(metadata.get(tag)));
+		assertEquals(1920, tag.getValue(metadata));
 
 		tag = Tag.MODEL;
-		assertEquals("Nexus S", tag.parseValue(metadata.get(tag)));
+		assertEquals("Nexus S", tag.getValue(metadata));
 
 		tag = Tag.ISO;
-		assertEquals(50, tag.parseValue(metadata.get(tag)));
+		assertEquals(50, tag.getValue(metadata));
 
 		tag = Tag.SHUTTER_SPEED;
 		assertEquals("1/64", metadata.get(tag));
-		assertEquals(0.015625, tag.parseValue(metadata.get(tag)));
+		assertEquals(0.015625, tag.getValue(metadata));
 		log.info(runId + ": finished image 2");
 		return true;
 	}
@@ -207,8 +200,8 @@
 
 			URL url = getClass().getResource("/iptc_test-photoshop.jpg");
 			File f = new File(url.toURI());
-			metadata = tool.getImageMeta(f, Format.HUMAN_READABLE,
-					TagGroup.IPTC);
+			metadata = tool.getImageMeta5(f, options,
+					Format.HUMAN_READABLE, TagGroup.IPTC);
 			assertEquals(17, metadata.size());
 			assertEquals("IPTC Content: Keywords", metadata.get("Keywords"));
 			assertEquals("IPTC Status: Copyright Notice",
@@ -252,9 +245,9 @@
 			Files.copy(Paths.get(url.toURI()),imageFile, StandardCopyOption.REPLACE_EXISTING);
 
 			// Check the value is correct at the start
-			Map<MetadataTag, String> metadata = tool.getImageMeta(
-					imageFile.toFile(), Format.HUMAN_READABLE,
-					Tag.DATE_TIME_ORIGINAL);
+			Map<MetadataTag, String> metadata = tool.getImageMeta4(
+					imageFile.toFile(), options,
+					Format.HUMAN_READABLE, Tag.DATE_TIME_ORIGINAL);
 			assertEquals("Wrong starting value", "2010:12:10 17:07:05",
 					metadata.get(Tag.DATE_TIME_ORIGINAL));
 
@@ -265,8 +258,8 @@
 			tool.addImageMetadata(imageFile.toFile(), newValues);
 
 			// Finally check that it's updated
-			metadata = tool.getImageMeta(imageFile.toFile(),
-					Format.HUMAN_READABLE, Tag.DATE_TIME_ORIGINAL);
+			metadata = tool.getImageMeta4(imageFile.toFile(),
+					options, Format.HUMAN_READABLE, Tag.DATE_TIME_ORIGINAL);
 			assertEquals("DateTimeOriginal tag is wrong", newDate,
 					metadata.get(Tag.DATE_TIME_ORIGINAL));
 
@@ -290,9 +283,9 @@
 			Files.copy(Paths.get(url.toURI()),imageFile, StandardCopyOption.REPLACE_EXISTING);
 
 			// Check the value is correct at the start
-			Map<MetadataTag, String> metadata = tool.getImageMeta(
-					imageFile.toFile(), Format.HUMAN_READABLE,
-					Tag.DATE_TIME_ORIGINAL);
+			Map<MetadataTag, String> metadata = tool.getImageMeta4(
+					imageFile.toFile(), options,
+					Format.HUMAN_READABLE, Tag.DATE_TIME_ORIGINAL);
 			assertEquals("Wrong starting value", "2010:12:10 17:07:05",
 					metadata.get(Tag.DATE_TIME_ORIGINAL));
 
@@ -303,8 +296,8 @@
 			tool.addImageMetadata(imageFile.toFile(), newValues);
 
 			// Finally check that it's updated
-			metadata = tool.getImageMeta(imageFile.toFile(),
-					Format.HUMAN_READABLE, Tag.DATE_TIME_ORIGINAL);
+			metadata = tool.getImageMeta4(imageFile.toFile(),
+					options, Format.HUMAN_READABLE, Tag.DATE_TIME_ORIGINAL);
 			assertEquals("DateTimeOriginal tag is wrong", newDate,
 					metadata.get(Tag.DATE_TIME_ORIGINAL));
 
@@ -327,9 +320,9 @@
 			Files.copy(Paths.get(url.toURI()),imageFile, StandardCopyOption.REPLACE_EXISTING);
 
 			// Check the value is correct at the start
-			Map<MetadataTag, String> metadata = tool.getImageMeta(
-					imageFile.toFile(), Format.HUMAN_READABLE,
-					Tag.DATE_TIME_ORIGINAL);
+			Map<MetadataTag, String> metadata = tool.getImageMeta4(
+					imageFile.toFile(), options,
+					Format.HUMAN_READABLE, Tag.DATE_TIME_ORIGINAL);
 			assertEquals("Wrong starting value", "2010:12:10 17:07:05",
 					metadata.get(Tag.DATE_TIME_ORIGINAL));
 
@@ -341,8 +334,8 @@
 			tool.addImageMetadata(imageFile.toFile(), newValues);
 
 			// Finally check that it's not updated
-			metadata = tool.getImageMeta(imageFile.toFile(),
-					Format.HUMAN_READABLE, Tag.DATE_TIME_ORIGINAL);
+			metadata = tool.getImageMeta4(imageFile.toFile(),
+					options, Format.HUMAN_READABLE, Tag.DATE_TIME_ORIGINAL);
 			assertEquals("DateTimeOriginal tag is wrong",
 					"2010:12:10 17:07:05", metadata.get(Tag.DATE_TIME_ORIGINAL));
 
@@ -368,8 +361,8 @@
 			Files.copy(Paths.get(url.toURI()),imageFile, StandardCopyOption.REPLACE_EXISTING);
 
 			// Test what orientation value is at the start
-			Map<MetadataTag, String> metadata = tool.getImageMeta(
-					imageFile.toFile(), Format.HUMAN_READABLE, Tag.ORIENTATION);
+			Map<MetadataTag, String> metadata = tool.getImageMeta4(
+					imageFile.toFile(), options, Format.HUMAN_READABLE, Tag.ORIENTATION);
 			assertEquals("Orientation tag starting value is wrong",
 					"Horizontal (normal)", metadata.get(Tag.ORIENTATION));
 
@@ -380,8 +373,8 @@
 			tool.addImageMetadata(imageFile.toFile(), newValues);
 
 			// Finally check the updated value
-			metadata = tool.getImageMeta(imageFile.toFile(),
-					Format.HUMAN_READABLE, Tag.ORIENTATION);
+			metadata = tool.getImageMeta4(imageFile.toFile(),
+					options, Format.HUMAN_READABLE, Tag.ORIENTATION);
 			assertEquals("Orientation tag updated value is wrong",
 					"Rotate 180", metadata.get(Tag.ORIENTATION));
 
@@ -405,8 +398,8 @@
 			Files.copy(Paths.get(url.toURI()),imageFile, StandardCopyOption.REPLACE_EXISTING);
 
 			// Test what orientation value is at the start
-			Map<MetadataTag, String> metadata = tool.getImageMeta(
-					imageFile.toFile(), Format.HUMAN_READABLE, Tag.ORIENTATION);
+			Map<MetadataTag, String> metadata = tool.getImageMeta4(
+					imageFile.toFile(), options, Format.HUMAN_READABLE, Tag.ORIENTATION);
 			assertEquals("Orientation tag starting value is wrong",
 					"Horizontal (normal)", metadata.get(Tag.ORIENTATION));
 
@@ -417,8 +410,8 @@
 			tool.addImageMetadata(imageFile.toFile(), newValues);
 
 			// Finally check the updated value
-			metadata = tool.getImageMeta(imageFile.toFile(),
-					Format.HUMAN_READABLE, Tag.ORIENTATION);
+			metadata = tool.getImageMeta4(imageFile.toFile(),
+					options, Format.HUMAN_READABLE, Tag.ORIENTATION);
 			assertEquals("Orientation tag updated value is wrong",
 					"Rotate 180", metadata.get(Tag.ORIENTATION));
 
@@ -442,9 +435,9 @@
 		Files.copy(Paths.get(url.toURI()),imageFile, StandardCopyOption.REPLACE_EXISTING);
 
 		// Test what orientation value is at the start
-		Map<MetadataTag, String> metadata = tool.getImageMeta(
-				imageFile.toFile(), Format.HUMAN_READABLE, Tag.ORIENTATION,
-				Tag.DATE_TIME_ORIGINAL);
+		Map<MetadataTag, String> metadata = tool.getImageMeta4(
+				imageFile.toFile(), options,Format.HUMAN_READABLE, 
+				Tag.ORIENTATION, Tag.DATE_TIME_ORIGINAL);
 		assertEquals("Orientation tag starting value is wrong",
 				"Horizontal (normal)", metadata.get(Tag.ORIENTATION));
 		assertEquals("Wrong starting value", "2010:12:10 17:07:05",
@@ -459,8 +452,7 @@
 		tool.addImageMetadata(imageFile.toFile(), newValues);
 
 		// Finally check the updated value
-		metadata = tool.getImageMeta(imageFile.toFile(), Format.HUMAN_READABLE,
-				Tag.ORIENTATION, Tag.DATE_TIME_ORIGINAL);
+		metadata = tool.getImageMeta4(imageFile.toFile(), options,Format.HUMAN_READABLE, Tag.ORIENTATION, Tag.DATE_TIME_ORIGINAL);
 		assertEquals("Orientation tag updated value is wrong", "Rotate 180",
 				metadata.get(Tag.ORIENTATION));
 		assertEquals("DateTimeOriginal tag is wrong", newDate,
@@ -484,9 +476,9 @@
 		Files.copy(Paths.get(url.toURI()),imageFile, StandardCopyOption.REPLACE_EXISTING);
 
 		// Test what orientation value is at the start
-		Map<MetadataTag, String> metadata = tool.getImageMeta(
-				imageFile.toFile(), Format.HUMAN_READABLE, Tag.ORIENTATION,
-				Tag.DATE_TIME_ORIGINAL);
+		Map<MetadataTag, String> metadata = tool.getImageMeta4(
+				imageFile.toFile(), options, Format.HUMAN_READABLE, 
+				Tag.ORIENTATION, Tag.DATE_TIME_ORIGINAL);
 		assertEquals("Orientation tag starting value is wrong",
 				"Horizontal (normal)", metadata.get(Tag.ORIENTATION));
 		assertEquals("Wrong starting value", "2010:12:10 17:07:05",
@@ -501,7 +493,7 @@
 		tool.addImageMetadata(imageFile.toFile(), newValues);
 
 		// Finally check the updated value
-		metadata = tool.getImageMeta(imageFile.toFile(), Format.HUMAN_READABLE,
+		metadata = tool.getImageMeta4(imageFile.toFile(), options,Format.HUMAN_READABLE,
 				Tag.ORIENTATION, Tag.DATE_TIME_ORIGINAL);
 		assertEquals("Orientation tag updated value is wrong", "Rotate 180",
 				metadata.get(Tag.ORIENTATION));
@@ -526,9 +518,9 @@
 		Files.copy(Paths.get(url.toURI()),imageFile, StandardCopyOption.REPLACE_EXISTING);
 
 		// Test what orientation value is at the start
-		Map<MetadataTag, String> metadata = tool.getImageMeta(
-				imageFile.toFile(), Format.HUMAN_READABLE, Tag.ORIENTATION,
-				Tag.DATE_TIME_ORIGINAL);
+		Map<MetadataTag, String> metadata = tool.getImageMeta4(
+				imageFile.toFile(), options,Format.HUMAN_READABLE, 
+				Tag.ORIENTATION, Tag.DATE_TIME_ORIGINAL);
 		assertEquals("Orientation tag starting value is wrong",
 				"Horizontal (normal)", metadata.get(Tag.ORIENTATION));
 		assertEquals("Wrong starting value", "2010:12:10 17:07:05",
@@ -544,7 +536,7 @@
 		tool.addImageMetadata(imageFile.toFile(), newValues);
 
 		// Finally check the updated value
-		metadata = tool.getImageMeta(imageFile.toFile(), Format.HUMAN_READABLE,
+		metadata = tool.getImageMeta4(imageFile.toFile(), options,Format.HUMAN_READABLE,
 				Tag.ORIENTATION, Tag.DATE_TIME_ORIGINAL);
 		assertEquals("Orientation tag updated value is wrong", "Rotate 180",
 				metadata.get(Tag.ORIENTATION));
@@ -576,7 +568,7 @@
 					"yyyy:MM:dd hh:mm:ss");
 
 			Map<Object, Object> metadata = tool.getImageMeta2(imageFile,
-					Tag.ORIENTATION, MwgTag.DATE_TIME_ORIGINAL);
+					options, Tag.ORIENTATION, MwgTag.DATE_TIME_ORIGINAL);
 			assertEquals("Orientation tag starting value is wrong", 1,
 					metadata.get(Tag.ORIENTATION));
 			assertEquals("Wrong starting value",
@@ -595,9 +587,9 @@
 					imageFile, data);
 
 			// Finally check the updated value
-			metadata = tool.readMetadata(imageFile, Tag.ORIENTATION, imageFile,
-					MwgTag.DATE_TIME_ORIGINAL, MwgTag.CREATE_DATE,
-					MwgTag.KEYWORDS);
+			metadata = tool.getImageMeta6(imageFile, options, Tag.ORIENTATION,
+					imageFile, MwgTag.DATE_TIME_ORIGINAL,
+					MwgTag.CREATE_DATE, MwgTag.KEYWORDS);
 			assertEquals("Orientation tag updated value is wrong", 3,
 					metadata.get(Tag.ORIENTATION));
 			assertEquals("DateTimeOriginal tag is wrong", dateTimeOrig,
@@ -631,7 +623,7 @@
 					"/20140502_152336_Östliche Zubringerstraße.png");
 			File imageFile = new File(url.toURI());
 			System.out.println(imageFile.getAbsolutePath());
-			Map<MetadataTag, String> metadata = tool.getImageMeta(imageFile);
+			Map<MetadataTag, String> metadata = tool.getImageMeta3(imageFile, options);
 		}
 	}
 
@@ -644,7 +636,7 @@
 					"/20140502_152336_Östliche Zubringerstraße.png");
 			File imageFile = new File(url.toURI());
 			System.out.println(imageFile.getAbsolutePath());
-			Map<MetadataTag, String> metadata = tool.getImageMeta(imageFile);
+			Map<MetadataTag, String> metadata = tool.getImageMeta3(imageFile, options);
 			assertEquals(19, metadata.size());
 		}
 	}
@@ -657,7 +649,7 @@
 					"/20140502_152336_Östliche Zubringerstraße.png");
 			File imageFile = new File(url.toURI());
 			System.out.println(imageFile.getAbsolutePath());
-			Map<MetadataTag, String> metadata = tool.getImageMeta(imageFile);
+			Map<MetadataTag, String> metadata = tool.getImageMeta3(imageFile, options);
 			assertEquals(19, metadata.size());
 		}
 	}
@@ -670,456 +662,11 @@
 					"/20131231_230955_Strada Frumoasă.png");
 			File imageFile = new File(url.toURI());
 			System.out.println(imageFile.getAbsolutePath());
-			Map<MetadataTag, String> metadata = tool.getImageMeta(imageFile);
+			Map<String, String> metadata1 = tool.getImageMeta(imageFile, options);
+			assertEquals(19, metadata1.size());
+			System.out.println(metadata1);
+			Map<MetadataTag, String> metadata = tool.getImageMeta3(imageFile, options);
 			assertEquals(19, metadata.size());
 		}
 	}
-=======
-  private static Logger log = LoggerFactory.getLogger(TestExifTool.class);
-
-  @Test
-  public void testSingleTool() throws Exception {
-    ExifTool tool = new ExifTool();
-    try {
-      assertTrue(runTests(tool, ""));
-    } finally {
-      tool.shutdown();
-    }
-
-
-    tool = new ExifTool(ExifTool.Feature.STAY_OPEN);
-    try {
-      assertTrue(runTests(tool, ""));
-    } finally {
-      tool.shutdown();
-    }
-
-    tool = new ExifTool(ExifTool.Feature.STAY_OPEN);
-    try {
-      tool.startup();
-      assertTrue(runTests(tool, ""));
-    } finally {
-      tool.shutdown();
-    }
-  }
-
-  @Test
-  public void testConcurrent() throws Exception {
-
-    int toolCount = 5;
-
-    List<Thread> threads = new ArrayList<Thread>(toolCount);
-    for (int i=1; i <= toolCount; i++){
-      String toolName = "tool"+i;
-      Thread t = new Thread(toolName){
-        @Override
-        public void run() {
-          log.info(getName() + ": starting");
-          ExifTool tool = new ExifTool(ExifTool.Feature.STAY_OPEN);
-          try {
-            runTests(tool,getName());
-            log.info(getName() + ": finished");
-          } catch (IOException e) {
-            log.error(e.getMessage(), e);
-            fail(e.getMessage());
-          } catch (URISyntaxException e) {
-            log.error(e.getMessage(), e);
-            fail(e.getMessage());
-          } finally {
-            tool.shutdown();
-          }
-          log.info(getName() + ": finished");
-        }
-      };
-      t.start();
-      threads.add(t);
-    }
-
-    for (Thread t : threads){
-      t.run();
-    }
-  }
-
-  @Test
-  public void testManyThreadsOneTool() throws Exception {
-    final ExifTool tool = new ExifTool(ExifTool.Feature.STAY_OPEN);
-    try {
-      Thread[] threads = new Thread[20];
-      for(int i=0; i < threads.length; i++) {
-        final String label = "run "+i;
-        threads[i] = new Thread(new Runnable() {
-          public void run() {
-            try {
-              for(int j=0; j<5; j++) {
-                runTests(tool,label);
-              }
-              log.info("DONE: "+label+" success!");
-            } catch (IOException ex) {
-              fail(label);
-            } catch (URISyntaxException e) {
-              log.error(e.getMessage(), e);
-              fail(e.getMessage());
-            }
-          }
-        },label);
-      }
-      for(Thread thread : threads) {
-        thread.start();
-      }
-      for(Thread thread : threads) {
-        thread.join();
-      }
-    } finally {
-      tool.shutdown();
-    }
-  }
-
-  @Test
-  public void testProcessTimeout() throws Exception {
-    final ExifTool tool = new ExifTool(ExifTool.Feature.STAY_OPEN);
-    try {
-      tool.setRunTimeout(1);
-      runTests(tool,"will fail");
-      fail("should have failed");
-    } catch (IOException ex) {
-      ;
-    } finally {
-      tool.shutdown();
-    }
-  }
-
-  public boolean runTests(ExifTool tool, String runId) throws IOException, URISyntaxException {
-
-    Map<ExifTool.Tag,String> metadata;
-    File imageFile;
-    Set<ExifTool.Tag> keys;
-    ExifTool.Tag tag;
-
-    URL url = getClass().getResource("/kureckjones_jett_075_02-cropped.tif");
-    imageFile = new File(url.toURI());
-    metadata = tool.getImageMeta(imageFile, ExifTool.Format.HUMAN_READABLE, ExifTool.Tag.values());
-    assertEquals(25, metadata.size());
-
-    keys = metadata.keySet();
-
-    tag = ExifTool.Tag.IMAGE_WIDTH;
-    assertTrue(keys.contains(tag));
-    assertEquals(728, tag.parseValue(metadata.get(tag)));
-
-    tag = ExifTool.Tag.IMAGE_HEIGHT;
-    assertEquals(825, tag.parseValue(metadata.get(tag)));
-
-    tag = ExifTool.Tag.MODEL;
-    assertEquals("P 45+", tag.parseValue(metadata.get(tag)));
-    log.info(runId + ": finished image 1");
-
-
-    url = getClass().getResource("/nexus-s-electric-cars.jpg");
-    imageFile = new File(url.toURI());
-    metadata = tool.getImageMeta(imageFile, ExifTool.Format.HUMAN_READABLE, ExifTool.Tag.values());
-    assertEquals(22, metadata.size());
-
-    keys = metadata.keySet();
-    tag = ExifTool.Tag.IMAGE_WIDTH;
-    assertTrue(keys.contains(tag));
-    assertEquals(2560, tag.parseValue(metadata.get(tag)));
-
-    tag = ExifTool.Tag.IMAGE_HEIGHT;
-    assertEquals(1920, tag.parseValue(metadata.get(tag)));
-
-    tag = ExifTool.Tag.MODEL;
-    assertEquals("Nexus S", tag.parseValue(metadata.get(tag)));
-
-    tag = ExifTool.Tag.ISO;
-    assertEquals(50, tag.parseValue(metadata.get(tag)));
-
-    tag = ExifTool.Tag.SHUTTER_SPEED;
-    assertEquals("1/64", metadata.get(tag));
-    assertEquals(0.015625, tag.parseValue(metadata.get(tag)));
-    log.info(runId + ": finished image 2");
-    return true;
-  }
-
-  @Test
-  public void testGroupTags() throws Exception {
-    ExifTool tool = new ExifTool(ExifTool.Feature.STAY_OPEN);
-    try {
-      Map<String,String> metadata;
-
-      URL url = getClass().getResource("/iptc_test-photoshop.jpg");
-      File f = new File(url.toURI());
-      metadata = tool.getImageMeta(f, ExifTool.Format.HUMAN_READABLE, ExifTool.TagGroup.IPTC);
-      assertEquals(17, metadata.size());
-      assertEquals("IPTC Content: Keywords", metadata.get("Keywords"));
-      assertEquals("IPTC Status: Copyright Notice", metadata.get("CopyrightNotice"));
-      assertEquals("IPTC Content: Description Writer", metadata.get("Writer-Editor"));
-      //for (String key : metadata.keySet()){
-      //  log.info(String.format("\t\t%s: %s", key, metadata.get(key)));
-      //}
-    } finally {
-      tool.shutdown();
-    }
-  }
-
-  @Test
-  public void testTag(){
-    assertEquals("string value", "John Doe", ExifTool.Tag.AUTHOR.parseValue("John Doe"));
-    assertEquals("integer value", 200, ExifTool.Tag.ISO.parseValue("200"));
-    assertEquals("double value, from fraction", .25, ExifTool.Tag.SHUTTER_SPEED.parseValue("1/4"));
-    assertEquals("double value, from decimal", .25, ExifTool.Tag.SHUTTER_SPEED.parseValue(".25"));
-  }
-
-  @Test
-  public void testVersionNumber() {
-    assertTrue(new ExifTool.VersionNumber("1.2").isBeforeOrEqualTo(new ExifTool.VersionNumber("1.2.3")));
-    assertTrue(new ExifTool.VersionNumber(1,2).isBeforeOrEqualTo(new ExifTool.VersionNumber("1.2")));
-    assertTrue(new ExifTool.VersionNumber(1,2,3).isBeforeOrEqualTo(new ExifTool.VersionNumber("1.3")));
-    assertTrue(new ExifTool.VersionNumber(1,2,3).isBeforeOrEqualTo(new ExifTool.VersionNumber(2,1)));
-  }
-
-  @Test
-  public void testWriteTagStringNonDaemon() throws Exception{
-    ExifTool tool = new ExifTool();
-    URL url = getClass().getResource("/nexus-s-electric-cars.jpg");
-    Path imageFile = Paths.get(url.toURI());
-
-    // Check the value is correct at the start
-    Map<ExifTool.Tag,String> metadata = tool.getImageMeta(imageFile.toFile(), ExifTool.Format.HUMAN_READABLE, ExifTool.Tag.DATE_TIME_ORIGINAL);
-    assertEquals("Wrong starting value", "2010:12:10 17:07:05", metadata.get(ExifTool.Tag.DATE_TIME_ORIGINAL));
-
-    // Now change it
-    String newDate = "2014:01:23 10:07:05";
-    Map<ExifTool.Tag, Object> newValues = new HashMap<ExifTool.Tag, Object>();
-    newValues.put(ExifTool.Tag.DATE_TIME_ORIGINAL, newDate);
-    tool.addImageMetadata(imageFile.toFile(), newValues);
-
-    // Finally check that it's updated
-    metadata = tool.getImageMeta(imageFile.toFile(), ExifTool.Format.HUMAN_READABLE, ExifTool.Tag.DATE_TIME_ORIGINAL);
-    assertEquals("DateTimeOriginal tag is wrong", newDate, metadata.get(ExifTool.Tag.DATE_TIME_ORIGINAL));
-
-    // Finally copy the source file back over so the next test run is not affected by the change
-    URL backup_url = getClass().getResource("/nexus-s-electric-cars.jpg_original");
-    Path backupFile = Paths.get(backup_url.toURI());
-
-    Files.move(backupFile, imageFile, StandardCopyOption.REPLACE_EXISTING);
-  }
-
-  @Test
-  public void testWriteTagString() throws Exception{
-    ExifTool tool = new ExifTool(ExifTool.Feature.STAY_OPEN);
-    URL url = getClass().getResource("/nexus-s-electric-cars.jpg");
-    Path imageFile = Paths.get(url.toURI());
-
-    // Check the value is correct at the start
-    Map<ExifTool.Tag,String> metadata = tool.getImageMeta(imageFile.toFile(), ExifTool.Format.HUMAN_READABLE, ExifTool.Tag.DATE_TIME_ORIGINAL);
-    assertEquals("Wrong starting value", "2010:12:10 17:07:05", metadata.get(ExifTool.Tag.DATE_TIME_ORIGINAL));
-
-    // Now change it
-    String newDate = "2014:01:23 10:07:05";
-    Map<ExifTool.Tag, Object> newValues = new HashMap<ExifTool.Tag, Object>();
-    newValues.put(ExifTool.Tag.DATE_TIME_ORIGINAL, newDate);
-    tool.addImageMetadata(imageFile.toFile(), newValues);
-
-    // Finally check that it's updated
-    metadata = tool.getImageMeta(imageFile.toFile(), ExifTool.Format.HUMAN_READABLE, ExifTool.Tag.DATE_TIME_ORIGINAL);
-    assertEquals("DateTimeOriginal tag is wrong", newDate, metadata.get(ExifTool.Tag.DATE_TIME_ORIGINAL));
-
-    // Finally copy the source file back over so the next test run is not affected by the change
-    URL backup_url = getClass().getResource("/nexus-s-electric-cars.jpg_original");
-    Path backupFile = Paths.get(backup_url.toURI());
-
-    Files.move(backupFile, imageFile, StandardCopyOption.REPLACE_EXISTING);
-  }
-
-  @Test
-  public void testWriteTagStringInvalidformat() throws Exception{
-    ExifTool tool = new ExifTool(ExifTool.Feature.STAY_OPEN);
-    URL url = getClass().getResource("/nexus-s-electric-cars.jpg");
-    Path imageFile = Paths.get(url.toURI());
-
-    // Check the value is correct at the start
-    Map<ExifTool.Tag,String> metadata = tool.getImageMeta(imageFile.toFile(), ExifTool.Format.HUMAN_READABLE, ExifTool.Tag.DATE_TIME_ORIGINAL);
-    assertEquals("Wrong starting value", "2010:12:10 17:07:05", metadata.get(ExifTool.Tag.DATE_TIME_ORIGINAL));
-
-    String newDate = "2egek opkpgrpok";
-    Map<ExifTool.Tag, Object> newValues = new HashMap<ExifTool.Tag, Object>();
-    newValues.put(ExifTool.Tag.DATE_TIME_ORIGINAL, newDate);
-
-    // Now change it  to an invalid value which should fail
-    tool.addImageMetadata(imageFile.toFile(), newValues);
-
-    // Finally check that it's not updated
-    metadata = tool.getImageMeta(imageFile.toFile(), ExifTool.Format.HUMAN_READABLE, ExifTool.Tag.DATE_TIME_ORIGINAL);
-    assertEquals("DateTimeOriginal tag is wrong", "2010:12:10 17:07:05", metadata.get(ExifTool.Tag.DATE_TIME_ORIGINAL));
-
-    // Finally copy the source file back over so the next test run is not affected by the change
-    URL backup_url = getClass().getResource("/nexus-s-electric-cars.jpg_original");
-    // might not exist
-    if(backup_url != null) {
-      Path backupFile = Paths.get(backup_url.toURI());
-      Files.move(backupFile, imageFile, StandardCopyOption.REPLACE_EXISTING);
-    }
-  }
-
-  @Test
-  public void testWriteTagNumberNonDaemon() throws Exception{
-    ExifTool tool = new ExifTool();
-    URL url = getClass().getResource("/nexus-s-electric-cars.jpg");
-    Path imageFile = Paths.get(url.toURI());
-
-    // Test what orientation value is at the start
-    Map<ExifTool.Tag,String> metadata = tool.getImageMeta(imageFile.toFile(), ExifTool.Format.HUMAN_READABLE, ExifTool.Tag.ORIENTATION);
-    assertEquals("Orientation tag starting value is wrong", "Horizontal (normal)", metadata.get(ExifTool.Tag.ORIENTATION));
-
-    // Now change it
-    Map<ExifTool.Tag, Object> newValues = new HashMap<ExifTool.Tag, Object>();
-    newValues.put(ExifTool.Tag.ORIENTATION, 3);
-
-    tool.addImageMetadata(imageFile.toFile(), newValues);
-
-    // Finally check the updated value
-    metadata = tool.getImageMeta(imageFile.toFile(), ExifTool.Format.HUMAN_READABLE, ExifTool.Tag.ORIENTATION);
-    assertEquals("Orientation tag updated value is wrong", "Rotate 180", metadata.get(ExifTool.Tag.ORIENTATION));
-
-    // Finally copy the source file back over so the next test run is not affected by the change
-    URL backup_url = getClass().getResource("/nexus-s-electric-cars.jpg_original");
-    Path backupFile = Paths.get(backup_url.toURI());
-
-    Files.move(backupFile, imageFile, StandardCopyOption.REPLACE_EXISTING);
-  }
-
-  @Test
-  public void testWriteTagNumber() throws Exception{
-    ExifTool tool = new ExifTool(ExifTool.Feature.STAY_OPEN);
-    URL url = getClass().getResource("/nexus-s-electric-cars.jpg");
-    Path imageFile = Paths.get(url.toURI());
-
-    // Test what orientation value is at the start
-    Map<ExifTool.Tag,String> metadata = tool.getImageMeta(imageFile.toFile(), ExifTool.Format.HUMAN_READABLE, ExifTool.Tag.ORIENTATION);
-    assertEquals("Orientation tag starting value is wrong", "Horizontal (normal)", metadata.get(ExifTool.Tag.ORIENTATION));
-
-    // Now change it
-    Map<ExifTool.Tag, Object> newValues = new HashMap<ExifTool.Tag, Object>();
-    newValues.put(ExifTool.Tag.ORIENTATION, 3);
-
-    tool.addImageMetadata(imageFile.toFile(), newValues);
-
-    // Finally check the updated value
-    metadata = tool.getImageMeta(imageFile.toFile(), ExifTool.Format.HUMAN_READABLE, ExifTool.Tag.ORIENTATION);
-    assertEquals("Orientation tag updated value is wrong", "Rotate 180", metadata.get(ExifTool.Tag.ORIENTATION));
-
-    // Finally copy the source file back over so the next test run is not affected by the change
-    URL backup_url = getClass().getResource("/nexus-s-electric-cars.jpg_original");
-    Path backupFile = Paths.get(backup_url.toURI());
-
-    Files.move(backupFile, imageFile, StandardCopyOption.REPLACE_EXISTING);
-  }
-
-  @Test
-  public void testWriteMultipleTag() throws Exception{
-    ExifTool tool = new ExifTool(ExifTool.Feature.STAY_OPEN);
-    URL url = getClass().getResource("/nexus-s-electric-cars.jpg");
-    Path imageFile = Paths.get(url.toURI());
-
-    // Test what orientation value is at the start
-    Map<ExifTool.Tag,String> metadata = tool.getImageMeta(imageFile.toFile(), ExifTool.Format.HUMAN_READABLE, ExifTool.Tag.ORIENTATION, ExifTool.Tag.DATE_TIME_ORIGINAL);
-    assertEquals("Orientation tag starting value is wrong", "Horizontal (normal)", metadata.get(ExifTool.Tag.ORIENTATION));
-    assertEquals("Wrong starting value", "2010:12:10 17:07:05", metadata.get(ExifTool.Tag.DATE_TIME_ORIGINAL));
-
-    // Now change them
-    String newDate = "2014:01:23 10:07:05";
-    Map<ExifTool.Tag, Object> newValues = new HashMap<ExifTool.Tag, Object>();
-    newValues.put(ExifTool.Tag.DATE_TIME_ORIGINAL, newDate);
-    newValues.put(ExifTool.Tag.ORIENTATION, 3);
-
-    tool.addImageMetadata(imageFile.toFile(), newValues);
-
-    // Finally check the updated value
-    metadata = tool.getImageMeta(imageFile.toFile(), ExifTool.Format.HUMAN_READABLE, ExifTool.Tag.ORIENTATION, ExifTool.Tag.DATE_TIME_ORIGINAL);
-    assertEquals("Orientation tag updated value is wrong", "Rotate 180", metadata.get(ExifTool.Tag.ORIENTATION));
-    assertEquals("DateTimeOriginal tag is wrong", newDate, metadata.get(ExifTool.Tag.DATE_TIME_ORIGINAL));
-
-    // Finally copy the source file back over so the next test run is not affected by the change
-    URL backup_url = getClass().getResource("/nexus-s-electric-cars.jpg_original");
-    Path backupFile = Paths.get(backup_url.toURI());
-
-    Files.move(backupFile, imageFile, StandardCopyOption.REPLACE_EXISTING);
-  }
-
-  @Test
-  public void testWriteMultipleTagNonDaemon() throws Exception{
-    ExifTool tool = new ExifTool();
-    URL url = getClass().getResource("/nexus-s-electric-cars.jpg");
-    Path imageFile = Paths.get(url.toURI());
-
-    // Test what orientation value is at the start
-    Map<ExifTool.Tag,String> metadata = tool.getImageMeta(imageFile.toFile(), ExifTool.Format.HUMAN_READABLE, ExifTool.Tag.ORIENTATION, ExifTool.Tag.DATE_TIME_ORIGINAL);
-    assertEquals("Orientation tag starting value is wrong", "Horizontal (normal)", metadata.get(ExifTool.Tag.ORIENTATION));
-    assertEquals("Wrong starting value", "2010:12:10 17:07:05", metadata.get(ExifTool.Tag.DATE_TIME_ORIGINAL));
-
-    // Now change them
-    String newDate = "2014:01:23 10:07:05";
-    Map<ExifTool.Tag, Object> newValues = new HashMap<ExifTool.Tag, Object>();
-    newValues.put(ExifTool.Tag.DATE_TIME_ORIGINAL, newDate);
-    newValues.put(ExifTool.Tag.ORIENTATION, 3);
-
-    tool.writeMetadata(imageFile.toFile(), newValues);
-
-    // Finally check the updated value
-    metadata = tool.getImageMeta(imageFile.toFile(), ExifTool.Format.HUMAN_READABLE, ExifTool.Tag.ORIENTATION, ExifTool.Tag.DATE_TIME_ORIGINAL);
-    assertEquals("Orientation tag updated value is wrong", "Rotate 180", metadata.get(ExifTool.Tag.ORIENTATION));
-    assertEquals("DateTimeOriginal tag is wrong", newDate, metadata.get(ExifTool.Tag.DATE_TIME_ORIGINAL));
-
-    // Finally copy the source file back over so the next test run is not affected by the change
-    URL backup_url = getClass().getResource("/nexus-s-electric-cars.jpg_original");
-    Path backupFile = Paths.get(backup_url.toURI());
-
-    Files.move(backupFile, imageFile, StandardCopyOption.REPLACE_EXISTING);
-  }
-
-  @Test
-  public void testWritingWithImplicitTypes() throws Exception{
-    ExifTool tool = new ExifTool(ExifTool.Feature.MWG_MODULE);
-    tool.setReadOptions(tool.getReadOptions().withNumericOutput(true).withConvertTypes(true));
-    URL url = getClass().getResource("/nexus-s-electric-cars.jpg");
-    File imageFile = Paths.get(url.toURI()).toFile();
-    try {
-      // Test what orientation value is at the start
-      SimpleDateFormat formatter = new SimpleDateFormat("yyyy:MM:dd hh:mm:ss");
-
-      Map<Object, Object> metadata = tool.readMetadata(imageFile, ExifTool.Tag.ORIENTATION, ExifTool.MwgTag.DATE_TIME_ORIGINAL);
-      assertEquals("Orientation tag starting value is wrong", 1, metadata.get(ExifTool.Tag.ORIENTATION));
-      assertEquals("Wrong starting value", formatter.parse("2010:12:10 17:07:05"), metadata.get(ExifTool.MwgTag.DATE_TIME_ORIGINAL));
-
-      // Now change them
-      Map<Object, Object> data = new HashMap<Object, Object>();
-      Date dateTimeOrig = formatter.parse("2014:01:23 10:07:05");
-      data.put(ExifTool.MwgTag.DATE_TIME_ORIGINAL, dateTimeOrig);
-      data.put(ExifTool.Tag.ORIENTATION, 3);
-      Date createDate = formatter.parse("2013:02:21 10:07:05");
-      data.put(ExifTool.MwgTag.CREATE_DATE, createDate.getTime());
-      data.put(ExifTool.MwgTag.KEYWORDS, new String[]{"a", "b", "c"});
-      tool.writeMetadata(tool.getWriteOptions().withDeleteBackupFile(false),imageFile, data);
-
-      // Finally check the updated value
-      metadata = tool.readMetadata(imageFile, ExifTool.Tag.ORIENTATION, imageFile, ExifTool.MwgTag.DATE_TIME_ORIGINAL, ExifTool.MwgTag.CREATE_DATE, ExifTool.MwgTag.KEYWORDS);
-      assertEquals("Orientation tag updated value is wrong", 3, metadata.get(ExifTool.Tag.ORIENTATION));
-      assertEquals("DateTimeOriginal tag is wrong", dateTimeOrig, metadata.get(ExifTool.MwgTag.DATE_TIME_ORIGINAL));
-      assertEquals("CreateDate tag is wrong", createDate, metadata.get(ExifTool.MwgTag.CREATE_DATE));
-      assertEquals("Keywords tag is wrong", "a", ((String[]) metadata.get(ExifTool.MwgTag.KEYWORDS))[0]);
-
-      // Finally copy the source file back over so the next test run is not affected by the change
-
-    } finally {
-      URL backup_url = getClass().getResource("/nexus-s-electric-cars.jpg_original");
-      if ( backup_url != null ) {
-        Path backupFile = Paths.get(backup_url.toURI());
-        Files.move(backupFile, imageFile.toPath(), StandardCopyOption.REPLACE_EXISTING);
-      }
-
-    }
-  }
-
-  //todo TEST automatic daemon restart by killing perl process
->>>>>>> 6d2a565d
 }