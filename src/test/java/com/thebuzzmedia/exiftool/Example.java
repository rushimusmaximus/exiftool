--- conflicted
+++ resolved
@@ -1,60 +1,52 @@
-package com.thebuzzmedia.exiftool;
-
-import java.io.File;
-import java.io.IOException;
-import java.util.Map;
-
-import org.slf4j.Logger;
-import org.slf4j.LoggerFactory;
-
-public class Example {
-
-	private static Logger log = LoggerFactory.getLogger(Example.class);
-	private static final String TEST_FILES_PATH = "src/test/resources";
-
-	public static void main(String[] args) throws IOException,
-			InterruptedException {
-
-		// System.setProperty(ExifTool.ENV_EXIF_TOOL_PATH,
-		// "D:\\Tools\\exiftool.exe");
-		ExifTool tool = new ExifTool(Feature.STAY_OPEN);
-
-		File[] images = new File(TEST_FILES_PATH).listFiles();
-
-		// list all first-class tags
-		for (File f : images) {
-			log.info("\n[{}]", f.getName());
-			Map<Tag, String> metadata = tool.getImageMeta(f,
-					Format.HUMAN_READABLE, Tag.values());
-			for (Tag key : metadata.keySet()) {
-<<<<<<< HEAD
-				log.info(String.format("\t\t%s: %s", key.getName(),
-=======
-				log.info(String.format("\t\t%s: %s", key.getKey(),
->>>>>>> b9ef8d8a
-						metadata.get(key)));
-			}
-		}
-
-		log.info("\n\n** GET TAGS BY GROUP");
-		// list all XMP, IPTC and XMP tags
-		File f = new File(TEST_FILES_PATH
-				+ "/kureckjones_jett_075_02-cropped.tif");
-		for (TagGroup tagGroup : new TagGroup[] {
-				TagGroup.EXIF, TagGroup.IPTC,
-				TagGroup.XMP }) {
-			Map<String, String> metadata = tool.getImageMeta(f,
-					Format.HUMAN_READABLE, tagGroup);
-<<<<<<< HEAD
-			log.info(tagGroup.getName());
-=======
-			log.info(tagGroup.getKey());
->>>>>>> b9ef8d8a
-			for (String key : metadata.keySet()) {
-				log.info(String.format("\t\t%s: %s", key, metadata.get(key)));
-			}
-		}
-
-		tool.close();
-	}
+package com.thebuzzmedia.exiftool;
+
+import java.io.File;
+import java.io.IOException;
+import java.util.Map;
+
+import org.slf4j.Logger;
+import org.slf4j.LoggerFactory;
+
+public class Example {
+
+	private static Logger log = LoggerFactory.getLogger(Example.class);
+	private static final String TEST_FILES_PATH = "src/test/resources";
+
+	public static void main(String[] args) throws IOException,
+			InterruptedException {
+
+		// System.setProperty(ExifTool.ENV_EXIF_TOOL_PATH,
+		// "D:\\Tools\\exiftool.exe");
+		ExifTool tool = new ExifTool(Feature.STAY_OPEN);
+
+		File[] images = new File(TEST_FILES_PATH).listFiles();
+
+		// list all first-class tags
+		for (File f : images) {
+			log.info("\n[{}]", f.getName());
+			Map<Tag, String> metadata = tool.getImageMeta(f,
+					Format.HUMAN_READABLE, Tag.values());
+			for (Tag key : metadata.keySet()) {
+				log.info(String.format("\t\t%s: %s", key.getKey(),
+						metadata.get(key)));
+			}
+		}
+
+		log.info("\n\n** GET TAGS BY GROUP");
+		// list all XMP, IPTC and XMP tags
+		File f = new File(TEST_FILES_PATH
+				+ "/kureckjones_jett_075_02-cropped.tif");
+		for (TagGroup tagGroup : new TagGroup[] {
+				TagGroup.EXIF, TagGroup.IPTC,
+				TagGroup.XMP }) {
+			Map<String, String> metadata = tool.getImageMeta(f,
+					Format.HUMAN_READABLE, tagGroup);
+			log.info(tagGroup.getKey());
+			for (String key : metadata.keySet()) {
+				log.info(String.format("\t\t%s: %s", key, metadata.get(key)));
+			}
+		}
+
+		tool.close();
+	}
 }