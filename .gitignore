--- conflicted
+++ resolved
@@ -1,10 +1,7 @@
 target
 dist
 bin
-<<<<<<< HEAD
 .idea/workspace.xml
 workspace.xml
-=======
 *.iml
-.idea
->>>>>>> 34e253d2
+.idea